--- conflicted
+++ resolved
@@ -2274,11 +2274,7 @@
 #define FOLL_MLOCK	0x1000	/* lock present pages */
 #define FOLL_REMOTE	0x2000	/* we are working on non-current tsk/mm */
 #define FOLL_COW	0x4000	/* internal GUP flag */
-<<<<<<< HEAD
-#define FOLL_DURABLE	0x8000	/* get the page reference for a long time */
-=======
 #define FOLL_ANON	0x8000	/* don't do file mappings */
->>>>>>> c0c65349
 
 typedef int (*pte_fn_t)(pte_t *pte, pgtable_t token, unsigned long addr,
 			void *data);
