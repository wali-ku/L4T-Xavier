/*
 * Copyright (c) 2001-2002 by David Brownell
 *
 * This program is free software; you can redistribute it and/or modify it
 * under the terms of the GNU General Public License as published by the
 * Free Software Foundation; either version 2 of the License, or (at your
 * option) any later version.
 *
 * This program is distributed in the hope that it will be useful, but
 * WITHOUT ANY WARRANTY; without even the implied warranty of MERCHANTABILITY
 * or FITNESS FOR A PARTICULAR PURPOSE.  See the GNU General Public License
 * for more details.
 *
 */

/* this file is part of ehci-hcd.c */

#ifdef CONFIG_DYNAMIC_DEBUG

/*
 * check the values in the HCSPARAMS register
 * (host controller _Structural_ parameters)
 * see EHCI spec, Table 2-4 for each value
 */
static void dbg_hcs_params(struct ehci_hcd *ehci, char *label)
{
	u32	params = ehci_readl(ehci, &ehci->caps->hcs_params);

	ehci_dbg(ehci,
		"%s hcs_params 0x%x dbg=%d%s cc=%d pcc=%d%s%s ports=%d\n",
		label, params,
		HCS_DEBUG_PORT(params),
		HCS_INDICATOR(params) ? " ind" : "",
		HCS_N_CC(params),
		HCS_N_PCC(params),
		HCS_PORTROUTED(params) ? "" : " ordered",
		HCS_PPC(params) ? "" : " !ppc",
		HCS_N_PORTS(params));
	/* Port routing, per EHCI 0.95 Spec, Section 2.2.5 */
	if (HCS_PORTROUTED(params)) {
		int i;
		char buf[46], tmp[7], byte;

		buf[0] = 0;
		for (i = 0; i < HCS_N_PORTS(params); i++) {
			/* FIXME MIPS won't readb() ... */
			byte = readb(&ehci->caps->portroute[(i >> 1)]);
			sprintf(tmp, "%d ",
				(i & 0x1) ? byte & 0xf : (byte >> 4) & 0xf);
			strcat(buf, tmp);
		}
		ehci_dbg(ehci, "%s portroute %s\n", label, buf);
	}
}

/*
 * check the values in the HCCPARAMS register
 * (host controller _Capability_ parameters)
 * see EHCI Spec, Table 2-5 for each value
 */
static void dbg_hcc_params(struct ehci_hcd *ehci, char *label)
{
	u32	params = ehci_readl(ehci, &ehci->caps->hcc_params);

	if (HCC_ISOC_CACHE(params)) {
		ehci_dbg(ehci,
			"%s hcc_params %04x caching frame %s%s%s\n",
			label, params,
			HCC_PGM_FRAMELISTLEN(params) ? "256/512/1024" : "1024",
			HCC_CANPARK(params) ? " park" : "",
			HCC_64BIT_ADDR(params) ? " 64 bit addr" : "");
	} else {
		ehci_dbg(ehci,
			"%s hcc_params %04x thresh %d uframes %s%s%s%s%s%s%s\n",
			label,
			params,
			HCC_ISOC_THRES(params),
			HCC_PGM_FRAMELISTLEN(params) ? "256/512/1024" : "1024",
			HCC_CANPARK(params) ? " park" : "",
			HCC_64BIT_ADDR(params) ? " 64 bit addr" : "",
			HCC_LPM(params) ? " LPM" : "",
			HCC_PER_PORT_CHANGE_EVENT(params) ? " ppce" : "",
			HCC_HW_PREFETCH(params) ? " hw prefetch" : "",
			HCC_32FRAME_PERIODIC_LIST(params) ?
				" 32 periodic list" : "");
	}
}

static void __maybe_unused
dbg_qtd(const char *label, struct ehci_hcd *ehci, struct ehci_qtd *qtd)
{
	ehci_dbg(ehci, "%s td %p n%08x %08x t%08x p0=%08x\n", label, qtd,
		hc32_to_cpup(ehci, &qtd->hw_next),
		hc32_to_cpup(ehci, &qtd->hw_alt_next),
		hc32_to_cpup(ehci, &qtd->hw_token),
		hc32_to_cpup(ehci, &qtd->hw_buf[0]));
	if (qtd->hw_buf[1])
		ehci_dbg(ehci, "  p1=%08x p2=%08x p3=%08x p4=%08x\n",
			hc32_to_cpup(ehci, &qtd->hw_buf[1]),
			hc32_to_cpup(ehci, &qtd->hw_buf[2]),
			hc32_to_cpup(ehci, &qtd->hw_buf[3]),
			hc32_to_cpup(ehci, &qtd->hw_buf[4]));
}

static void __maybe_unused
dbg_qh(const char *label, struct ehci_hcd *ehci, struct ehci_qh *qh)
{
	struct ehci_qh_hw *hw = qh->hw;

	ehci_dbg(ehci, "%s qh %p n%08x info %x %x qtd %x\n", label,
		qh, hw->hw_next, hw->hw_info1, hw->hw_info2, hw->hw_current);
	dbg_qtd("overlay", ehci, (struct ehci_qtd *) &hw->hw_qtd_next);
}

static void __maybe_unused
dbg_itd(const char *label, struct ehci_hcd *ehci, struct ehci_itd *itd)
{
	ehci_dbg(ehci, "%s [%d] itd %p, next %08x, urb %p\n",
		label, itd->frame, itd, hc32_to_cpu(ehci, itd->hw_next),
		itd->urb);
	ehci_dbg(ehci,
		"  trans: %08x %08x %08x %08x %08x %08x %08x %08x\n",
		hc32_to_cpu(ehci, itd->hw_transaction[0]),
		hc32_to_cpu(ehci, itd->hw_transaction[1]),
		hc32_to_cpu(ehci, itd->hw_transaction[2]),
		hc32_to_cpu(ehci, itd->hw_transaction[3]),
		hc32_to_cpu(ehci, itd->hw_transaction[4]),
		hc32_to_cpu(ehci, itd->hw_transaction[5]),
		hc32_to_cpu(ehci, itd->hw_transaction[6]),
		hc32_to_cpu(ehci, itd->hw_transaction[7]));
	ehci_dbg(ehci,
		"  buf:   %08x %08x %08x %08x %08x %08x %08x\n",
		hc32_to_cpu(ehci, itd->hw_bufp[0]),
		hc32_to_cpu(ehci, itd->hw_bufp[1]),
		hc32_to_cpu(ehci, itd->hw_bufp[2]),
		hc32_to_cpu(ehci, itd->hw_bufp[3]),
		hc32_to_cpu(ehci, itd->hw_bufp[4]),
		hc32_to_cpu(ehci, itd->hw_bufp[5]),
		hc32_to_cpu(ehci, itd->hw_bufp[6]));
	ehci_dbg(ehci, "  index: %d %d %d %d %d %d %d %d\n",
		itd->index[0], itd->index[1], itd->index[2],
		itd->index[3], itd->index[4], itd->index[5],
		itd->index[6], itd->index[7]);
}

static void __maybe_unused
dbg_sitd(const char *label, struct ehci_hcd *ehci, struct ehci_sitd *sitd)
{
	ehci_dbg(ehci, "%s [%d] sitd %p, next %08x, urb %p\n",
		label, sitd->frame, sitd, hc32_to_cpu(ehci, sitd->hw_next),
		sitd->urb);
	ehci_dbg(ehci,
		"  addr %08x sched %04x result %08x buf %08x %08x\n",
		hc32_to_cpu(ehci, sitd->hw_fullspeed_ep),
		hc32_to_cpu(ehci, sitd->hw_uframe),
		hc32_to_cpu(ehci, sitd->hw_results),
		hc32_to_cpu(ehci, sitd->hw_buf[0]),
		hc32_to_cpu(ehci, sitd->hw_buf[1]));
}

static int __maybe_unused
dbg_status_buf(char *buf, unsigned len, const char *label, u32 status)
{
	return scnprintf(buf, len,
		"%s%sstatus %04x%s%s%s%s%s%s%s%s%s%s%s",
		label, label[0] ? " " : "", status,
		(status & STS_PPCE_MASK) ? " PPCE" : "",
		(status & STS_ASS) ? " Async" : "",
		(status & STS_PSS) ? " Periodic" : "",
		(status & STS_RECL) ? " Recl" : "",
		(status & STS_HALT) ? " Halt" : "",
		(status & STS_IAA) ? " IAA" : "",
		(status & STS_FATAL) ? " FATAL" : "",
		(status & STS_FLR) ? " FLR" : "",
		(status & STS_PCD) ? " PCD" : "",
		(status & STS_ERR) ? " ERR" : "",
		(status & STS_INT) ? " INT" : "");
}

static int __maybe_unused
dbg_intr_buf(char *buf, unsigned len, const char *label, u32 enable)
{
	return scnprintf(buf, len,
		"%s%sintrenable %02x%s%s%s%s%s%s%s",
		label, label[0] ? " " : "", enable,
		(enable & STS_PPCE_MASK) ? " PPCE" : "",
		(enable & STS_IAA) ? " IAA" : "",
		(enable & STS_FATAL) ? " FATAL" : "",
		(enable & STS_FLR) ? " FLR" : "",
		(enable & STS_PCD) ? " PCD" : "",
		(enable & STS_ERR) ? " ERR" : "",
		(enable & STS_INT) ? " INT" : "");
}

static const char *const fls_strings[] = { "1024", "512", "256", "??" };

static int
dbg_command_buf(char *buf, unsigned len, const char *label, u32 command)
{
	return scnprintf(buf, len,
		"%s%scommand %07x %s%s%s%s%s%s=%d ithresh=%d%s%s%s%s "
		"period=%s%s %s",
		label, label[0] ? " " : "", command,
		(command & CMD_HIRD) ? " HIRD" : "",
		(command & CMD_PPCEE) ? " PPCEE" : "",
		(command & CMD_FSP) ? " FSP" : "",
		(command & CMD_ASPE) ? " ASPE" : "",
		(command & CMD_PSPE) ? " PSPE" : "",
		(command & CMD_PARK) ? " park" : "(park)",
		CMD_PARK_CNT(command),
		(command >> 16) & 0x3f,
		(command & CMD_LRESET) ? " LReset" : "",
		(command & CMD_IAAD) ? " IAAD" : "",
		(command & CMD_ASE) ? " Async" : "",
		(command & CMD_PSE) ? " Periodic" : "",
		fls_strings[(command >> 2) & 0x3],
		(command & CMD_RESET) ? " Reset" : "",
		(command & CMD_RUN) ? "RUN" : "HALT");
}

static int
dbg_port_buf(char *buf, unsigned len, const char *label, int port, u32 status)
{
	char	*sig;

	/* signaling state */
	switch (status & (3 << 10)) {
	case 0 << 10:
		sig = "se0";
		break;
	case 1 << 10: /* low speed */
		sig = "k";
		break;
	case 2 << 10:
		sig = "j";
		break;
	default:
		sig = "?";
		break;
	}

	return scnprintf(buf, len,
		"%s%sport:%d status %06x %d %s%s%s%s%s%s "
		"sig=%s%s%s%s%s%s%s%s%s%s%s",
		label, label[0] ? " " : "", port, status,
		status >> 25, /*device address */
		(status & PORT_SSTS) >> 23 == PORTSC_SUSPEND_STS_ACK ?
						" ACK" : "",
		(status & PORT_SSTS) >> 23 == PORTSC_SUSPEND_STS_NYET ?
						" NYET" : "",
		(status & PORT_SSTS) >> 23 == PORTSC_SUSPEND_STS_STALL ?
						" STALL" : "",
		(status & PORT_SSTS) >> 23 == PORTSC_SUSPEND_STS_ERR ?
						" ERR" : "",
		(status & PORT_POWER) ? " POWER" : "",
		(status & PORT_OWNER) ? " OWNER" : "",
		sig,
		(status & PORT_LPM) ? " LPM" : "",
		(status & PORT_RESET) ? " RESET" : "",
		(status & PORT_SUSPEND) ? " SUSPEND" : "",
		(status & PORT_RESUME) ? " RESUME" : "",
		(status & PORT_OCC) ? " OCC" : "",
		(status & PORT_OC) ? " OC" : "",
		(status & PORT_PEC) ? " PEC" : "",
		(status & PORT_PE) ? " PE" : "",
		(status & PORT_CSC) ? " CSC" : "",
		(status & PORT_CONNECT) ? " CONNECT" : "");
}

static inline void
dbg_status(struct ehci_hcd *ehci, const char *label, u32 status)
{
	char buf[80];

	dbg_status_buf(buf, sizeof(buf), label, status);
	ehci_dbg(ehci, "%s\n", buf);
}

static inline void
dbg_cmd(struct ehci_hcd *ehci, const char *label, u32 command)
{
	char buf[80];

	dbg_command_buf(buf, sizeof(buf), label, command);
	ehci_dbg(ehci, "%s\n", buf);
}

static inline void
dbg_port(struct ehci_hcd *ehci, const char *label, int port, u32 status)
{
	char buf[80];

	dbg_port_buf(buf, sizeof(buf), label, port, status);
	ehci_dbg(ehci, "%s\n", buf);
}

/*-------------------------------------------------------------------------*/

/* troubleshooting help: expose state in debugfs */

static int debug_async_open(struct inode *, struct file *);
static int debug_bandwidth_open(struct inode *, struct file *);
static int debug_periodic_open(struct inode *, struct file *);
static int debug_registers_open(struct inode *, struct file *);

static ssize_t debug_output(struct file*, char __user*, size_t, loff_t*);
static int debug_close(struct inode *, struct file *);

static const struct file_operations debug_async_fops = {
	.owner		= THIS_MODULE,
	.open		= debug_async_open,
	.read		= debug_output,
	.release	= debug_close,
	.llseek		= default_llseek,
};

static const struct file_operations debug_bandwidth_fops = {
	.owner		= THIS_MODULE,
	.open		= debug_bandwidth_open,
	.read		= debug_output,
	.release	= debug_close,
	.llseek		= default_llseek,
};

static const struct file_operations debug_periodic_fops = {
	.owner		= THIS_MODULE,
	.open		= debug_periodic_open,
	.read		= debug_output,
	.release	= debug_close,
	.llseek		= default_llseek,
};

static const struct file_operations debug_registers_fops = {
	.owner		= THIS_MODULE,
	.open		= debug_registers_open,
	.read		= debug_output,
	.release	= debug_close,
	.llseek		= default_llseek,
};

static struct dentry *ehci_debug_root;

struct debug_buffer {
	ssize_t (*fill_func)(struct debug_buffer *);	/* fill method */
	struct usb_bus *bus;
	struct mutex mutex;	/* protect filling of buffer */
	size_t count;		/* number of characters filled into buffer */
	char *output_buf;
	size_t alloc_size;
};

static inline char speed_char(u32 info1)
{
	switch (info1 & (3 << 12)) {
	case QH_FULL_SPEED:
		return 'f';
	case QH_LOW_SPEED:
		return 'l';
	case QH_HIGH_SPEED:
		return 'h';
	default:
		return '?';
	}
}

static inline char token_mark(struct ehci_hcd *ehci, __hc32 token)
{
	__u32 v = hc32_to_cpu(ehci, token);

	if (v & QTD_STS_ACTIVE)
		return '*';
	if (v & QTD_STS_HALT)
		return '-';
	if (!IS_SHORT_READ(v))
		return ' ';
	/* tries to advance through hw_alt_next */
	return '/';
}

static void qh_lines(struct ehci_hcd *ehci, struct ehci_qh *qh,
		char **nextp, unsigned *sizep)
{
	u32			scratch;
	u32			hw_curr;
	struct list_head	*entry;
	struct ehci_qtd		*td;
	unsigned		temp;
	unsigned		size = *sizep;
	char			*next = *nextp;
	char			mark;
	__le32			list_end = EHCI_LIST_END(ehci);
	struct ehci_qh_hw	*hw = qh->hw;

	if (hw->hw_qtd_next == list_end)	/* NEC does this */
		mark = '@';
	else
		mark = token_mark(ehci, hw->hw_token);
	if (mark == '/') {	/* qh_alt_next controls qh advance? */
		if ((hw->hw_alt_next & QTD_MASK(ehci))
				== ehci->async->hw->hw_alt_next)
			mark = '#';	/* blocked */
		else if (hw->hw_alt_next == list_end)
			mark = '.';	/* use hw_qtd_next */
		/* else alt_next points to some other qtd */
	}
	scratch = hc32_to_cpup(ehci, &hw->hw_info1);
	hw_curr = (mark == '*') ? hc32_to_cpup(ehci, &hw->hw_current) : 0;
	temp = scnprintf(next, size,
			"qh/%p dev%d %cs ep%d %08x %08x (%08x%c %s nak%d)"
			" [cur %08x next %08x buf[0] %08x]",
			qh, scratch & 0x007f,
			speed_char (scratch),
			(scratch >> 8) & 0x000f,
			scratch, hc32_to_cpup(ehci, &hw->hw_info2),
			hc32_to_cpup(ehci, &hw->hw_token), mark,
			(cpu_to_hc32(ehci, QTD_TOGGLE) & hw->hw_token)
				? "data1" : "data0",
			(hc32_to_cpup(ehci, &hw->hw_alt_next) >> 1) & 0x0f,
			hc32_to_cpup(ehci, &hw->hw_current),
			hc32_to_cpup(ehci, &hw->hw_qtd_next),
			hc32_to_cpup(ehci, &hw->hw_buf[0]));
	size -= temp;
	next += temp;

	/* hc may be modifying the list as we read it ... */
	list_for_each(entry, &qh->qtd_list) {
		char *type;

		td = list_entry(entry, struct ehci_qtd, qtd_list);
		scratch = hc32_to_cpup(ehci, &td->hw_token);
		mark = ' ';
		if (hw_curr == td->qtd_dma) {
			mark = '*';
		} else if (hw->hw_qtd_next == cpu_to_hc32(ehci, td->qtd_dma)) {
			mark = '+';
		} else if (QTD_LENGTH(scratch)) {
			if (td->hw_alt_next == ehci->async->hw->hw_alt_next)
				mark = '#';
			else if (td->hw_alt_next != list_end)
				mark = '/';
		}
		switch ((scratch >> 8) & 0x03) {
		case 0:
			type = "out";
			break;
		case 1:
			type = "in";
			break;
		case 2:
			type = "setup";
			break;
		default:
			type = "?";
			break;
		}
		temp = scnprintf(next, size,
				"\n\t%p%c%s len=%d %08x urb %p"
				" [td %08x buf[0] %08x]",
				td, mark, type,
				(scratch >> 16) & 0x7fff,
				scratch,
				td->urb,
				(u32) td->qtd_dma,
				hc32_to_cpup(ehci, &td->hw_buf[0]));
		size -= temp;
		next += temp;
		if (temp == size)
			goto done;
	}

	temp = scnprintf(next, size, "\n");
	size -= temp;
	next += temp;

done:
	*sizep = size;
	*nextp = next;
}

static ssize_t fill_async_buffer(struct debug_buffer *buf)
{
	struct usb_hcd		*hcd;
	struct ehci_hcd		*ehci;
	unsigned long		flags;
	unsigned		temp, size;
	char			*next;
	struct ehci_qh		*qh;

	hcd = bus_to_hcd(buf->bus);
	ehci = hcd_to_ehci(hcd);
	next = buf->output_buf;
	size = buf->alloc_size;

	*next = 0;

	/*
	 * dumps a snapshot of the async schedule.
	 * usually empty except for long-term bulk reads, or head.
	 * one QH per line, and TDs we know about
	 */
	spin_lock_irqsave(&ehci->lock, flags);
	for (qh = ehci->async->qh_next.qh; size > 0 && qh; qh = qh->qh_next.qh)
		qh_lines(ehci, qh, &next, &size);
	if (!list_empty(&ehci->async_unlink) && size > 0) {
		temp = scnprintf(next, size, "\nunlink =\n");
		size -= temp;
		next += temp;

		list_for_each_entry(qh, &ehci->async_unlink, unlink_node) {
			if (size <= 0)
				break;
			qh_lines(ehci, qh, &next, &size);
		}
	}
	spin_unlock_irqrestore(&ehci->lock, flags);

	return strlen(buf->output_buf);
}

static ssize_t fill_bandwidth_buffer(struct debug_buffer *buf)
{
	struct ehci_hcd		*ehci;
	struct ehci_tt		*tt;
	struct ehci_per_sched	*ps;
	unsigned		temp, size;
	char			*next;
	unsigned		i;
	u8			*bw;
	u16			*bf;
	u8			budget[EHCI_BANDWIDTH_SIZE];

	ehci = hcd_to_ehci(bus_to_hcd(buf->bus));
	next = buf->output_buf;
	size = buf->alloc_size;

	*next = 0;

	spin_lock_irq(&ehci->lock);

	/* Dump the HS bandwidth table */
	temp = scnprintf(next, size,
			"HS bandwidth allocation (us per microframe)\n");
	size -= temp;
	next += temp;
	for (i = 0; i < EHCI_BANDWIDTH_SIZE; i += 8) {
		bw = &ehci->bandwidth[i];
		temp = scnprintf(next, size,
				"%2u: %4u%4u%4u%4u%4u%4u%4u%4u\n",
				i, bw[0], bw[1], bw[2], bw[3],
					bw[4], bw[5], bw[6], bw[7]);
		size -= temp;
		next += temp;
	}

	/* Dump all the FS/LS tables */
	list_for_each_entry(tt, &ehci->tt_list, tt_list) {
		temp = scnprintf(next, size,
				"\nTT %s port %d  FS/LS bandwidth allocation (us per frame)\n",
				dev_name(&tt->usb_tt->hub->dev),
				tt->tt_port + !!tt->usb_tt->multi);
		size -= temp;
		next += temp;

		bf = tt->bandwidth;
		temp = scnprintf(next, size,
				"  %5u%5u%5u%5u%5u%5u%5u%5u\n",
				bf[0], bf[1], bf[2], bf[3],
					bf[4], bf[5], bf[6], bf[7]);
		size -= temp;
		next += temp;

		temp = scnprintf(next, size,
				"FS/LS budget (us per microframe)\n");
		size -= temp;
		next += temp;
		compute_tt_budget(budget, tt);
		for (i = 0; i < EHCI_BANDWIDTH_SIZE; i += 8) {
			bw = &budget[i];
			temp = scnprintf(next, size,
					"%2u: %4u%4u%4u%4u%4u%4u%4u%4u\n",
					i, bw[0], bw[1], bw[2], bw[3],
						bw[4], bw[5], bw[6], bw[7]);
			size -= temp;
			next += temp;
		}
		list_for_each_entry(ps, &tt->ps_list, ps_list) {
			temp = scnprintf(next, size,
					"%s ep %02x:  %4u @ %2u.%u+%u mask %04x\n",
					dev_name(&ps->udev->dev),
					ps->ep->desc.bEndpointAddress,
					ps->tt_usecs,
					ps->bw_phase, ps->phase_uf,
					ps->bw_period, ps->cs_mask);
			size -= temp;
			next += temp;
		}
	}
	spin_unlock_irq(&ehci->lock);

	return next - buf->output_buf;
}

static unsigned output_buf_tds_dir(char *buf, struct ehci_hcd *ehci,
		struct ehci_qh_hw *hw, struct ehci_qh *qh, unsigned size)
{
	u32			scratch = hc32_to_cpup(ehci, &hw->hw_info1);
	struct ehci_qtd		*qtd;
	char			*type = "";
	unsigned		temp = 0;

	/* count tds, get ep direction */
	list_for_each_entry(qtd, &qh->qtd_list, qtd_list) {
		temp++;
		switch ((hc32_to_cpu(ehci, qtd->hw_token) >> 8)	& 0x03) {
		case 0:
			type = "out";
			continue;
		case 1:
			type = "in";
			continue;
		}
	}

	return scnprintf(buf, size, " (%c%d ep%d%s [%d/%d] q%d p%d)",
			speed_char(scratch), scratch & 0x007f,
			(scratch >> 8) & 0x000f, type, qh->ps.usecs,
			qh->ps.c_usecs, temp, 0x7ff & (scratch >> 16));
}

#define DBG_SCHED_LIMIT 64
static ssize_t fill_periodic_buffer(struct debug_buffer *buf)
{
	struct usb_hcd		*hcd;
	struct ehci_hcd		*ehci;
	unsigned long		flags;
	union ehci_shadow	p, *seen;
	unsigned		temp, size, seen_count;
	char			*next;
	unsigned		i;
	__hc32			tag;

	seen = kmalloc_array(DBG_SCHED_LIMIT, sizeof(*seen), GFP_ATOMIC);
	if (!seen)
		return 0;
	seen_count = 0;

	hcd = bus_to_hcd(buf->bus);
	ehci = hcd_to_ehci(hcd);
	next = buf->output_buf;
	size = buf->alloc_size;

	temp = scnprintf(next, size, "size = %d\n", ehci->periodic_size);
	size -= temp;
	next += temp;

	/*
	 * dump a snapshot of the periodic schedule.
	 * iso changes, interrupt usually doesn't.
	 */
	spin_lock_irqsave(&ehci->lock, flags);
	for (i = 0; i < ehci->periodic_size; i++) {
		p = ehci->pshadow[i];
		if (likely(!p.ptr))
			continue;
		tag = Q_NEXT_TYPE(ehci, ehci->periodic[i]);

		temp = scnprintf(next, size, "%4d: ", i);
		size -= temp;
		next += temp;

		do {
			struct ehci_qh_hw *hw;

			switch (hc32_to_cpu(ehci, tag)) {
			case Q_TYPE_QH:
				hw = p.qh->hw;
				temp = scnprintf(next, size, " qh%d-%04x/%p",
						p.qh->ps.period,
						hc32_to_cpup(ehci,
							&hw->hw_info2)
							/* uframe masks */
							& (QH_CMASK | QH_SMASK),
						p.qh);
				size -= temp;
				next += temp;
				/* don't repeat what follows this qh */
				for (temp = 0; temp < seen_count; temp++) {
					if (seen[temp].ptr != p.ptr)
						continue;
					if (p.qh->qh_next.ptr) {
						temp = scnprintf(next, size,
							" ...");
						size -= temp;
						next += temp;
					}
					break;
				}
				/* show more info the first time around */
				if (temp == seen_count) {
					temp = output_buf_tds_dir(next, ehci,
						hw, p.qh, size);

					if (seen_count < DBG_SCHED_LIMIT)
						seen[seen_count++].qh = p.qh;
				} else {
					temp = 0;
				}
				tag = Q_NEXT_TYPE(ehci, hw->hw_next);
				p = p.qh->qh_next;
				break;
			case Q_TYPE_FSTN:
				temp = scnprintf(next, size,
					" fstn-%8x/%p", p.fstn->hw_prev,
					p.fstn);
				tag = Q_NEXT_TYPE(ehci, p.fstn->hw_next);
				p = p.fstn->fstn_next;
				break;
			case Q_TYPE_ITD:
				temp = scnprintf(next, size,
					" itd/%p", p.itd);
				tag = Q_NEXT_TYPE(ehci, p.itd->hw_next);
				p = p.itd->itd_next;
				break;
			case Q_TYPE_SITD:
				temp = scnprintf(next, size,
					" sitd%d-%04x/%p",
					p.sitd->stream->ps.period,
					hc32_to_cpup(ehci, &p.sitd->hw_uframe)
						& 0x0000ffff,
					p.sitd);
				tag = Q_NEXT_TYPE(ehci, p.sitd->hw_next);
				p = p.sitd->sitd_next;
				break;
			}
			size -= temp;
			next += temp;
		} while (p.ptr);

		temp = scnprintf(next, size, "\n");
		size -= temp;
		next += temp;
	}
	spin_unlock_irqrestore(&ehci->lock, flags);
	kfree(seen);

	return buf->alloc_size - size;
}
#undef DBG_SCHED_LIMIT

static const char *rh_state_string(struct ehci_hcd *ehci)
{
	switch (ehci->rh_state) {
	case EHCI_RH_HALTED:
		return "halted";
	case EHCI_RH_SUSPENDED:
		return "suspended";
	case EHCI_RH_RUNNING:
		return "running";
	case EHCI_RH_STOPPING:
		return "stopping";
	}
	return "?";
}

static ssize_t fill_registers_buffer(struct debug_buffer *buf)
{
	struct usb_hcd		*hcd;
	struct ehci_hcd		*ehci;
	unsigned long		flags;
	unsigned		temp, size, i;
	char			*next, scratch[80];
	static char		fmt[] = "%*s\n";
	static char		label[] = "";

	hcd = bus_to_hcd(buf->bus);
	ehci = hcd_to_ehci(hcd);
	next = buf->output_buf;
	size = buf->alloc_size;

	spin_lock_irqsave(&ehci->lock, flags);

	if (!HCD_HW_ACCESSIBLE(hcd)) {
		size = scnprintf(next, size,
			"bus %s, device %s\n"
			"%s\n"
			"SUSPENDED (no register access)\n",
			hcd->self.controller->bus->name,
			dev_name(hcd->self.controller),
			hcd->product_desc);
		goto done;
	}

	/* Capability Registers */
	i = HC_VERSION(ehci, ehci_readl(ehci, &ehci->caps->hc_capbase));
	temp = scnprintf(next, size,
		"bus %s, device %s\n"
		"%s\n"
		"EHCI %x.%02x, rh state %s\n",
		hcd->self.controller->bus->name,
		dev_name(hcd->self.controller),
		hcd->product_desc,
		i >> 8, i & 0x0ff, rh_state_string(ehci));
	size -= temp;
	next += temp;

#ifdef	CONFIG_PCI
	/* EHCI 0.96 and later may have "extended capabilities" */
	if (dev_is_pci(hcd->self.controller)) {
		struct pci_dev	*pdev;
		u32		offset, cap, cap2;
		unsigned	count = 256 / 4;

		pdev = to_pci_dev(ehci_to_hcd(ehci)->self.controller);
		offset = HCC_EXT_CAPS(ehci_readl(ehci,
				&ehci->caps->hcc_params));
		while (offset && count--) {
			pci_read_config_dword(pdev, offset, &cap);
			switch (cap & 0xff) {
			case 1:
				temp = scnprintf(next, size,
					"ownership %08x%s%s\n", cap,
					(cap & (1 << 24)) ? " linux" : "",
					(cap & (1 << 16)) ? " firmware" : "");
				size -= temp;
				next += temp;

				offset += 4;
				pci_read_config_dword(pdev, offset, &cap2);
				temp = scnprintf(next, size,
					"SMI sts/enable 0x%08x\n", cap2);
				size -= temp;
				next += temp;
				break;
			case 0:		/* illegal reserved capability */
				cap = 0;
				/* FALLTHROUGH */
			default:		/* unknown */
				break;
			}
<<<<<<< HEAD
=======
			offset = (cap >> 8) & 0xff;
>>>>>>> a9fd3188
		}
	}
#endif

	/* FIXME interpret both types of params */
	i = ehci_readl(ehci, &ehci->caps->hcs_params);
	temp = scnprintf(next, size, "structural params 0x%08x\n", i);
	size -= temp;
	next += temp;

	i = ehci_readl(ehci, &ehci->caps->hcc_params);
	temp = scnprintf(next, size, "capability params 0x%08x\n", i);
	size -= temp;
	next += temp;

	/* Operational Registers */
	temp = dbg_status_buf(scratch, sizeof(scratch), label,
			ehci_readl(ehci, &ehci->regs->status));
	temp = scnprintf(next, size, fmt, temp, scratch);
	size -= temp;
	next += temp;

	temp = dbg_command_buf(scratch, sizeof(scratch), label,
			ehci_readl(ehci, &ehci->regs->command));
	temp = scnprintf(next, size, fmt, temp, scratch);
	size -= temp;
	next += temp;

	temp = dbg_intr_buf(scratch, sizeof(scratch), label,
			ehci_readl(ehci, &ehci->regs->intr_enable));
	temp = scnprintf(next, size, fmt, temp, scratch);
	size -= temp;
	next += temp;

	temp = scnprintf(next, size, "uframe %04x\n",
			ehci_read_frame_index(ehci));
	size -= temp;
	next += temp;

	for (i = 1; i <= HCS_N_PORTS(ehci->hcs_params); i++) {
		temp = dbg_port_buf(scratch, sizeof(scratch), label, i,
				ehci_readl(ehci,
					&ehci->regs->port_status[i - 1]));
		temp = scnprintf(next, size, fmt, temp, scratch);
		size -= temp;
		next += temp;
		if (i == HCS_DEBUG_PORT(ehci->hcs_params) && ehci->debug) {
			temp = scnprintf(next, size,
					"    debug control %08x\n",
					ehci_readl(ehci,
						&ehci->debug->control));
			size -= temp;
			next += temp;
		}
	}

	if (!list_empty(&ehci->async_unlink)) {
		temp = scnprintf(next, size, "async unlink qh %p\n",
				list_first_entry(&ehci->async_unlink,
						struct ehci_qh, unlink_node));
		size -= temp;
		next += temp;
	}

#ifdef EHCI_STATS
	temp = scnprintf(next, size,
		"irq normal %ld err %ld iaa %ld (lost %ld)\n",
		ehci->stats.normal, ehci->stats.error, ehci->stats.iaa,
		ehci->stats.lost_iaa);
	size -= temp;
	next += temp;

	temp = scnprintf(next, size, "complete %ld unlink %ld\n",
		ehci->stats.complete, ehci->stats.unlink);
	size -= temp;
	next += temp;
#endif

done:
	spin_unlock_irqrestore(&ehci->lock, flags);

	return buf->alloc_size - size;
}

static struct debug_buffer *alloc_buffer(struct usb_bus *bus,
		ssize_t (*fill_func)(struct debug_buffer *))
{
	struct debug_buffer *buf;

	buf = kzalloc(sizeof(*buf), GFP_KERNEL);

	if (buf) {
		buf->bus = bus;
		buf->fill_func = fill_func;
		mutex_init(&buf->mutex);
		buf->alloc_size = PAGE_SIZE;
	}

	return buf;
}

static int fill_buffer(struct debug_buffer *buf)
{
	int ret = 0;

	if (!buf->output_buf)
		buf->output_buf = vmalloc(buf->alloc_size);

	if (!buf->output_buf) {
		ret = -ENOMEM;
		goto out;
	}

	ret = buf->fill_func(buf);

	if (ret >= 0) {
		buf->count = ret;
		ret = 0;
	}

out:
	return ret;
}

static ssize_t debug_output(struct file *file, char __user *user_buf,
		size_t len, loff_t *offset)
{
	struct debug_buffer *buf = file->private_data;
	int ret = 0;

	mutex_lock(&buf->mutex);
	if (buf->count == 0) {
		ret = fill_buffer(buf);
		if (ret != 0) {
			mutex_unlock(&buf->mutex);
			goto out;
		}
	}
	mutex_unlock(&buf->mutex);

	ret = simple_read_from_buffer(user_buf, len, offset,
				      buf->output_buf, buf->count);

out:
	return ret;
}

static int debug_close(struct inode *inode, struct file *file)
{
	struct debug_buffer *buf = file->private_data;

	if (buf) {
		vfree(buf->output_buf);
		kfree(buf);
	}

	return 0;
}

static int debug_async_open(struct inode *inode, struct file *file)
{
	file->private_data = alloc_buffer(inode->i_private, fill_async_buffer);

	return file->private_data ? 0 : -ENOMEM;
}

static int debug_bandwidth_open(struct inode *inode, struct file *file)
{
	file->private_data = alloc_buffer(inode->i_private,
			fill_bandwidth_buffer);

	return file->private_data ? 0 : -ENOMEM;
}

static int debug_periodic_open(struct inode *inode, struct file *file)
{
	struct debug_buffer *buf;

	buf = alloc_buffer(inode->i_private, fill_periodic_buffer);
	if (!buf)
		return -ENOMEM;

	buf->alloc_size = (sizeof(void *) == 4 ? 6 : 8) * PAGE_SIZE;
	file->private_data = buf;
	return 0;
}

static int debug_registers_open(struct inode *inode, struct file *file)
{
	file->private_data = alloc_buffer(inode->i_private,
					  fill_registers_buffer);

	return file->private_data ? 0 : -ENOMEM;
}

static inline void create_debug_files(struct ehci_hcd *ehci)
{
	struct usb_bus *bus = &ehci_to_hcd(ehci)->self;

	ehci->debug_dir = debugfs_create_dir(bus->bus_name, ehci_debug_root);
	if (!ehci->debug_dir)
		return;

	if (!debugfs_create_file("async", S_IRUGO, ehci->debug_dir, bus,
						&debug_async_fops))
		goto file_error;

	if (!debugfs_create_file("bandwidth", S_IRUGO, ehci->debug_dir, bus,
						&debug_bandwidth_fops))
		goto file_error;

	if (!debugfs_create_file("periodic", S_IRUGO, ehci->debug_dir, bus,
						&debug_periodic_fops))
		goto file_error;

	if (!debugfs_create_file("registers", S_IRUGO, ehci->debug_dir, bus,
						    &debug_registers_fops))
		goto file_error;

	return;

file_error:
	debugfs_remove_recursive(ehci->debug_dir);
}

static inline void remove_debug_files(struct ehci_hcd *ehci)
{
	debugfs_remove_recursive(ehci->debug_dir);
}

#else /* CONFIG_DYNAMIC_DEBUG */

static inline void dbg_hcs_params(struct ehci_hcd *ehci, char *label) { }
static inline void dbg_hcc_params(struct ehci_hcd *ehci, char *label) { }

static inline void __maybe_unused dbg_qh(const char *label,
		struct ehci_hcd *ehci, struct ehci_qh *qh) { }

static inline int __maybe_unused dbg_status_buf(const char *buf,
		unsigned int len, const char *label, u32 status)
{ return 0; }

static inline int __maybe_unused dbg_command_buf(const char *buf,
		unsigned int len, const char *label, u32 command)
{ return 0; }

static inline int __maybe_unused dbg_intr_buf(const char *buf,
		unsigned int len, const char *label, u32 enable)
{ return 0; }

static inline int __maybe_unused dbg_port_buf(char *buf,
		unsigned int len, const char *label, int port, u32 status)
{ return 0; }

static inline void dbg_status(struct ehci_hcd *ehci, const char *label,
		u32 status) { }
static inline void dbg_cmd(struct ehci_hcd *ehci, const char *label,
		u32 command) { }
static inline void dbg_port(struct ehci_hcd *ehci, const char *label,
		int port, u32 status) { }

static inline void create_debug_files(struct ehci_hcd *bus) { }
static inline void remove_debug_files(struct ehci_hcd *bus) { }

#endif /* CONFIG_DYNAMIC_DEBUG */<|MERGE_RESOLUTION|>--- conflicted
+++ resolved
@@ -837,10 +837,7 @@
 			default:		/* unknown */
 				break;
 			}
-<<<<<<< HEAD
-=======
 			offset = (cap >> 8) & 0xff;
->>>>>>> a9fd3188
 		}
 	}
 #endif
