/*
 * Copyright (c) 2005 Voltaire Inc.  All rights reserved.
 * Copyright (c) 2002-2005, Network Appliance, Inc. All rights reserved.
 * Copyright (c) 1999-2005, Mellanox Technologies, Inc. All rights reserved.
 * Copyright (c) 2005-2006 Intel Corporation.  All rights reserved.
 *
 * This software is available to you under a choice of one of two
 * licenses.  You may choose to be licensed under the terms of the GNU
 * General Public License (GPL) Version 2, available from the file
 * COPYING in the main directory of this source tree, or the
 * OpenIB.org BSD license below:
 *
 *     Redistribution and use in source and binary forms, with or
 *     without modification, are permitted provided that the following
 *     conditions are met:
 *
 *      - Redistributions of source code must retain the above
 *        copyright notice, this list of conditions and the following
 *        disclaimer.
 *
 *      - Redistributions in binary form must reproduce the above
 *        copyright notice, this list of conditions and the following
 *        disclaimer in the documentation and/or other materials
 *        provided with the distribution.
 *
 * THE SOFTWARE IS PROVIDED "AS IS", WITHOUT WARRANTY OF ANY KIND,
 * EXPRESS OR IMPLIED, INCLUDING BUT NOT LIMITED TO THE WARRANTIES OF
 * MERCHANTABILITY, FITNESS FOR A PARTICULAR PURPOSE AND
 * NONINFRINGEMENT. IN NO EVENT SHALL THE AUTHORS OR COPYRIGHT HOLDERS
 * BE LIABLE FOR ANY CLAIM, DAMAGES OR OTHER LIABILITY, WHETHER IN AN
 * ACTION OF CONTRACT, TORT OR OTHERWISE, ARISING FROM, OUT OF OR IN
 * CONNECTION WITH THE SOFTWARE OR THE USE OR OTHER DEALINGS IN THE
 * SOFTWARE.
 */

#include <linux/completion.h>
#include <linux/in.h>
#include <linux/in6.h>
#include <linux/mutex.h>
#include <linux/random.h>
#include <linux/idr.h>
#include <linux/inetdevice.h>
#include <linux/slab.h>
#include <linux/module.h>
#include <net/route.h>

#include <net/tcp.h>
#include <net/ipv6.h>

#include <rdma/rdma_cm.h>
#include <rdma/rdma_cm_ib.h>
#include <rdma/rdma_netlink.h>
#include <rdma/ib.h>
#include <rdma/ib_cache.h>
#include <rdma/ib_cm.h>
#include <rdma/ib_sa.h>
#include <rdma/iw_cm.h>

MODULE_AUTHOR("Sean Hefty");
MODULE_DESCRIPTION("Generic RDMA CM Agent");
MODULE_LICENSE("Dual BSD/GPL");

#define CMA_CM_RESPONSE_TIMEOUT 20
#define CMA_MAX_CM_RETRIES 15
#define CMA_CM_MRA_SETTING (IB_CM_MRA_FLAG_DELAY | 24)
#define CMA_IBOE_PACKET_LIFETIME 18

static void cma_add_one(struct ib_device *device);
static void cma_remove_one(struct ib_device *device);

static struct ib_client cma_client = {
	.name   = "cma",
	.add    = cma_add_one,
	.remove = cma_remove_one
};

static struct ib_sa_client sa_client;
static struct rdma_addr_client addr_client;
static LIST_HEAD(dev_list);
static LIST_HEAD(listen_any_list);
static DEFINE_MUTEX(lock);
static struct workqueue_struct *cma_wq;
static DEFINE_IDR(tcp_ps);
static DEFINE_IDR(udp_ps);
static DEFINE_IDR(ipoib_ps);
static DEFINE_IDR(ib_ps);

struct cma_device {
	struct list_head	list;
	struct ib_device	*device;
	struct completion	comp;
	atomic_t		refcount;
	struct list_head	id_list;
};

struct rdma_bind_list {
	struct idr		*ps;
	struct hlist_head	owners;
	unsigned short		port;
};

enum {
	CMA_OPTION_AFONLY,
};

/*
 * Device removal can occur at anytime, so we need extra handling to
 * serialize notifying the user of device removal with other callbacks.
 * We do this by disabling removal notification while a callback is in process,
 * and reporting it after the callback completes.
 */
struct rdma_id_private {
	struct rdma_cm_id	id;

	struct rdma_bind_list	*bind_list;
	struct hlist_node	node;
	struct list_head	list; /* listen_any_list or cma_device.list */
	struct list_head	listen_list; /* per device listens */
	struct cma_device	*cma_dev;
	struct list_head	mc_list;

	int			internal_id;
	enum rdma_cm_state	state;
	spinlock_t		lock;
	struct mutex		qp_mutex;

	struct completion	comp;
	atomic_t		refcount;
	struct mutex		handler_mutex;

	int			backlog;
	int			timeout_ms;
	struct ib_sa_query	*query;
	int			query_id;
	union {
		struct ib_cm_id	*ib;
		struct iw_cm_id	*iw;
	} cm_id;

	u32			seq_num;
	u32			qkey;
	u32			qp_num;
	pid_t			owner;
	u32			options;
	u8			srq;
	u8			tos;
	u8			reuseaddr;
	u8			afonly;
};

struct cma_multicast {
	struct rdma_id_private *id_priv;
	union {
		struct ib_sa_multicast *ib;
	} multicast;
	struct list_head	list;
	void			*context;
	struct sockaddr_storage	addr;
	struct kref		mcref;
};

struct cma_work {
	struct work_struct	work;
	struct rdma_id_private	*id;
	enum rdma_cm_state	old_state;
	enum rdma_cm_state	new_state;
	struct rdma_cm_event	event;
};

struct cma_ndev_work {
	struct work_struct	work;
	struct rdma_id_private	*id;
	struct rdma_cm_event	event;
};

struct iboe_mcast_work {
	struct work_struct	 work;
	struct rdma_id_private	*id;
	struct cma_multicast	*mc;
};

union cma_ip_addr {
	struct in6_addr ip6;
	struct {
		__be32 pad[3];
		__be32 addr;
	} ip4;
};

struct cma_hdr {
	u8 cma_version;
	u8 ip_version;	/* IP version: 7:4 */
	__be16 port;
	union cma_ip_addr src_addr;
	union cma_ip_addr dst_addr;
};

#define CMA_VERSION 0x00

static int cma_comp(struct rdma_id_private *id_priv, enum rdma_cm_state comp)
{
	unsigned long flags;
	int ret;

	spin_lock_irqsave(&id_priv->lock, flags);
	ret = (id_priv->state == comp);
	spin_unlock_irqrestore(&id_priv->lock, flags);
	return ret;
}

static int cma_comp_exch(struct rdma_id_private *id_priv,
			 enum rdma_cm_state comp, enum rdma_cm_state exch)
{
	unsigned long flags;
	int ret;

	spin_lock_irqsave(&id_priv->lock, flags);
	if ((ret = (id_priv->state == comp)))
		id_priv->state = exch;
	spin_unlock_irqrestore(&id_priv->lock, flags);
	return ret;
}

static enum rdma_cm_state cma_exch(struct rdma_id_private *id_priv,
				   enum rdma_cm_state exch)
{
	unsigned long flags;
	enum rdma_cm_state old;

	spin_lock_irqsave(&id_priv->lock, flags);
	old = id_priv->state;
	id_priv->state = exch;
	spin_unlock_irqrestore(&id_priv->lock, flags);
	return old;
}

static inline u8 cma_get_ip_ver(struct cma_hdr *hdr)
{
	return hdr->ip_version >> 4;
}

static inline void cma_set_ip_ver(struct cma_hdr *hdr, u8 ip_ver)
{
	hdr->ip_version = (ip_ver << 4) | (hdr->ip_version & 0xF);
}

static void cma_attach_to_dev(struct rdma_id_private *id_priv,
			      struct cma_device *cma_dev)
{
	atomic_inc(&cma_dev->refcount);
	id_priv->cma_dev = cma_dev;
	id_priv->id.device = cma_dev->device;
	id_priv->id.route.addr.dev_addr.transport =
		rdma_node_get_transport(cma_dev->device->node_type);
	list_add_tail(&id_priv->list, &cma_dev->id_list);
}

static inline void cma_deref_dev(struct cma_device *cma_dev)
{
	if (atomic_dec_and_test(&cma_dev->refcount))
		complete(&cma_dev->comp);
}

static inline void release_mc(struct kref *kref)
{
	struct cma_multicast *mc = container_of(kref, struct cma_multicast, mcref);

	kfree(mc->multicast.ib);
	kfree(mc);
}

static void cma_release_dev(struct rdma_id_private *id_priv)
{
	mutex_lock(&lock);
	list_del(&id_priv->list);
	cma_deref_dev(id_priv->cma_dev);
	id_priv->cma_dev = NULL;
	mutex_unlock(&lock);
}

static inline struct sockaddr *cma_src_addr(struct rdma_id_private *id_priv)
{
	return (struct sockaddr *) &id_priv->id.route.addr.src_addr;
}

static inline struct sockaddr *cma_dst_addr(struct rdma_id_private *id_priv)
{
	return (struct sockaddr *) &id_priv->id.route.addr.dst_addr;
}

static inline unsigned short cma_family(struct rdma_id_private *id_priv)
{
	return id_priv->id.route.addr.src_addr.ss_family;
}

static int cma_set_qkey(struct rdma_id_private *id_priv, u32 qkey)
{
	struct ib_sa_mcmember_rec rec;
	int ret = 0;

	if (id_priv->qkey) {
		if (qkey && id_priv->qkey != qkey)
			return -EINVAL;
		return 0;
	}

	if (qkey) {
		id_priv->qkey = qkey;
		return 0;
	}

	switch (id_priv->id.ps) {
	case RDMA_PS_UDP:
	case RDMA_PS_IB:
		id_priv->qkey = RDMA_UDP_QKEY;
		break;
	case RDMA_PS_IPOIB:
		ib_addr_get_mgid(&id_priv->id.route.addr.dev_addr, &rec.mgid);
		ret = ib_sa_get_mcmember_rec(id_priv->id.device,
					     id_priv->id.port_num, &rec.mgid,
					     &rec);
		if (!ret)
			id_priv->qkey = be32_to_cpu(rec.qkey);
		break;
	default:
		break;
	}
	return ret;
}

static void cma_translate_ib(struct sockaddr_ib *sib, struct rdma_dev_addr *dev_addr)
{
	dev_addr->dev_type = ARPHRD_INFINIBAND;
	rdma_addr_set_sgid(dev_addr, (union ib_gid *) &sib->sib_addr);
	ib_addr_set_pkey(dev_addr, ntohs(sib->sib_pkey));
}

static int cma_translate_addr(struct sockaddr *addr, struct rdma_dev_addr *dev_addr)
{
	int ret;

	if (addr->sa_family != AF_IB) {
		ret = rdma_translate_ip(addr, dev_addr);
	} else {
		cma_translate_ib((struct sockaddr_ib *) addr, dev_addr);
		ret = 0;
	}

	return ret;
}

static int cma_acquire_dev(struct rdma_id_private *id_priv,
			   struct rdma_id_private *listen_id_priv)
{
	struct rdma_dev_addr *dev_addr = &id_priv->id.route.addr.dev_addr;
	struct cma_device *cma_dev;
	union ib_gid gid, iboe_gid;
	int ret = -ENODEV;
	u8 port, found_port;
	enum rdma_link_layer dev_ll = dev_addr->dev_type == ARPHRD_INFINIBAND ?
		IB_LINK_LAYER_INFINIBAND : IB_LINK_LAYER_ETHERNET;

	if (dev_ll != IB_LINK_LAYER_INFINIBAND &&
	    id_priv->id.ps == RDMA_PS_IPOIB)
		return -EINVAL;

	mutex_lock(&lock);
	iboe_addr_get_sgid(dev_addr, &iboe_gid);
	memcpy(&gid, dev_addr->src_dev_addr +
	       rdma_addr_gid_offset(dev_addr), sizeof gid);
	if (listen_id_priv &&
	    rdma_port_get_link_layer(listen_id_priv->id.device,
				     listen_id_priv->id.port_num) == dev_ll) {
		cma_dev = listen_id_priv->cma_dev;
		port = listen_id_priv->id.port_num;
		if (rdma_node_get_transport(cma_dev->device->node_type) == RDMA_TRANSPORT_IB &&
		    rdma_port_get_link_layer(cma_dev->device, port) == IB_LINK_LAYER_ETHERNET)
			ret = ib_find_cached_gid(cma_dev->device, &iboe_gid,
						 &found_port, NULL);
		else
			ret = ib_find_cached_gid(cma_dev->device, &gid,
						 &found_port, NULL);

		if (!ret && (port  == found_port)) {
			id_priv->id.port_num = found_port;
			goto out;
		}
	}
	list_for_each_entry(cma_dev, &dev_list, list) {
		for (port = 1; port <= cma_dev->device->phys_port_cnt; ++port) {
			if (listen_id_priv &&
			    listen_id_priv->cma_dev == cma_dev &&
			    listen_id_priv->id.port_num == port)
				continue;
			if (rdma_port_get_link_layer(cma_dev->device, port) == dev_ll) {
				if (rdma_node_get_transport(cma_dev->device->node_type) == RDMA_TRANSPORT_IB &&
				    rdma_port_get_link_layer(cma_dev->device, port) == IB_LINK_LAYER_ETHERNET)
					ret = ib_find_cached_gid(cma_dev->device, &iboe_gid, &found_port, NULL);
				else
					ret = ib_find_cached_gid(cma_dev->device, &gid, &found_port, NULL);

				if (!ret && (port == found_port)) {
					id_priv->id.port_num = found_port;
					goto out;
				}
			}
		}
	}

out:
	if (!ret)
		cma_attach_to_dev(id_priv, cma_dev);

	mutex_unlock(&lock);
	return ret;
}

/*
 * Select the source IB device and address to reach the destination IB address.
 */
static int cma_resolve_ib_dev(struct rdma_id_private *id_priv)
{
	struct cma_device *cma_dev, *cur_dev;
	struct sockaddr_ib *addr;
	union ib_gid gid, sgid, *dgid;
	u16 pkey, index;
	u8 p;
	int i;

	cma_dev = NULL;
	addr = (struct sockaddr_ib *) cma_dst_addr(id_priv);
	dgid = (union ib_gid *) &addr->sib_addr;
	pkey = ntohs(addr->sib_pkey);

	list_for_each_entry(cur_dev, &dev_list, list) {
		if (rdma_node_get_transport(cur_dev->device->node_type) != RDMA_TRANSPORT_IB)
			continue;

		for (p = 1; p <= cur_dev->device->phys_port_cnt; ++p) {
			if (ib_find_cached_pkey(cur_dev->device, p, pkey, &index))
				continue;

			for (i = 0; !ib_get_cached_gid(cur_dev->device, p, i, &gid); i++) {
				if (!memcmp(&gid, dgid, sizeof(gid))) {
					cma_dev = cur_dev;
					sgid = gid;
					id_priv->id.port_num = p;
					goto found;
				}

				if (!cma_dev && (gid.global.subnet_prefix ==
						 dgid->global.subnet_prefix)) {
					cma_dev = cur_dev;
					sgid = gid;
					id_priv->id.port_num = p;
				}
			}
		}
	}

	if (!cma_dev)
		return -ENODEV;

found:
	cma_attach_to_dev(id_priv, cma_dev);
	addr = (struct sockaddr_ib *) cma_src_addr(id_priv);
	memcpy(&addr->sib_addr, &sgid, sizeof sgid);
	cma_translate_ib(addr, &id_priv->id.route.addr.dev_addr);
	return 0;
}

static void cma_deref_id(struct rdma_id_private *id_priv)
{
	if (atomic_dec_and_test(&id_priv->refcount))
		complete(&id_priv->comp);
}

static int cma_disable_callback(struct rdma_id_private *id_priv,
				enum rdma_cm_state state)
{
	mutex_lock(&id_priv->handler_mutex);
	if (id_priv->state != state) {
		mutex_unlock(&id_priv->handler_mutex);
		return -EINVAL;
	}
	return 0;
}

struct rdma_cm_id *rdma_create_id(rdma_cm_event_handler event_handler,
				  void *context, enum rdma_port_space ps,
				  enum ib_qp_type qp_type)
{
	struct rdma_id_private *id_priv;

	id_priv = kzalloc(sizeof *id_priv, GFP_KERNEL);
	if (!id_priv)
		return ERR_PTR(-ENOMEM);

	id_priv->owner = task_pid_nr(current);
	id_priv->state = RDMA_CM_IDLE;
	id_priv->id.context = context;
	id_priv->id.event_handler = event_handler;
	id_priv->id.ps = ps;
	id_priv->id.qp_type = qp_type;
	spin_lock_init(&id_priv->lock);
	mutex_init(&id_priv->qp_mutex);
	init_completion(&id_priv->comp);
	atomic_set(&id_priv->refcount, 1);
	mutex_init(&id_priv->handler_mutex);
	INIT_LIST_HEAD(&id_priv->listen_list);
	INIT_LIST_HEAD(&id_priv->mc_list);
	get_random_bytes(&id_priv->seq_num, sizeof id_priv->seq_num);

	return &id_priv->id;
}
EXPORT_SYMBOL(rdma_create_id);

static int cma_init_ud_qp(struct rdma_id_private *id_priv, struct ib_qp *qp)
{
	struct ib_qp_attr qp_attr;
	int qp_attr_mask, ret;

	qp_attr.qp_state = IB_QPS_INIT;
	ret = rdma_init_qp_attr(&id_priv->id, &qp_attr, &qp_attr_mask);
	if (ret)
		return ret;

	ret = ib_modify_qp(qp, &qp_attr, qp_attr_mask);
	if (ret)
		return ret;

	qp_attr.qp_state = IB_QPS_RTR;
	ret = ib_modify_qp(qp, &qp_attr, IB_QP_STATE);
	if (ret)
		return ret;

	qp_attr.qp_state = IB_QPS_RTS;
	qp_attr.sq_psn = 0;
	ret = ib_modify_qp(qp, &qp_attr, IB_QP_STATE | IB_QP_SQ_PSN);

	return ret;
}

static int cma_init_conn_qp(struct rdma_id_private *id_priv, struct ib_qp *qp)
{
	struct ib_qp_attr qp_attr;
	int qp_attr_mask, ret;

	qp_attr.qp_state = IB_QPS_INIT;
	ret = rdma_init_qp_attr(&id_priv->id, &qp_attr, &qp_attr_mask);
	if (ret)
		return ret;

	return ib_modify_qp(qp, &qp_attr, qp_attr_mask);
}

int rdma_create_qp(struct rdma_cm_id *id, struct ib_pd *pd,
		   struct ib_qp_init_attr *qp_init_attr)
{
	struct rdma_id_private *id_priv;
	struct ib_qp *qp;
	int ret;

	id_priv = container_of(id, struct rdma_id_private, id);
	if (id->device != pd->device)
		return -EINVAL;

	qp = ib_create_qp(pd, qp_init_attr);
	if (IS_ERR(qp))
		return PTR_ERR(qp);

	if (id->qp_type == IB_QPT_UD)
		ret = cma_init_ud_qp(id_priv, qp);
	else
		ret = cma_init_conn_qp(id_priv, qp);
	if (ret)
		goto err;

	id->qp = qp;
	id_priv->qp_num = qp->qp_num;
	id_priv->srq = (qp->srq != NULL);
	return 0;
err:
	ib_destroy_qp(qp);
	return ret;
}
EXPORT_SYMBOL(rdma_create_qp);

void rdma_destroy_qp(struct rdma_cm_id *id)
{
	struct rdma_id_private *id_priv;

	id_priv = container_of(id, struct rdma_id_private, id);
	mutex_lock(&id_priv->qp_mutex);
	ib_destroy_qp(id_priv->id.qp);
	id_priv->id.qp = NULL;
	mutex_unlock(&id_priv->qp_mutex);
}
EXPORT_SYMBOL(rdma_destroy_qp);

static int cma_modify_qp_rtr(struct rdma_id_private *id_priv,
			     struct rdma_conn_param *conn_param)
{
	struct ib_qp_attr qp_attr;
	int qp_attr_mask, ret;

	mutex_lock(&id_priv->qp_mutex);
	if (!id_priv->id.qp) {
		ret = 0;
		goto out;
	}

	/* Need to update QP attributes from default values. */
	qp_attr.qp_state = IB_QPS_INIT;
	ret = rdma_init_qp_attr(&id_priv->id, &qp_attr, &qp_attr_mask);
	if (ret)
		goto out;

	ret = ib_modify_qp(id_priv->id.qp, &qp_attr, qp_attr_mask);
	if (ret)
		goto out;

	qp_attr.qp_state = IB_QPS_RTR;
	ret = rdma_init_qp_attr(&id_priv->id, &qp_attr, &qp_attr_mask);
	if (ret)
		goto out;

	if (conn_param)
		qp_attr.max_dest_rd_atomic = conn_param->responder_resources;
	ret = ib_modify_qp(id_priv->id.qp, &qp_attr, qp_attr_mask);
out:
	mutex_unlock(&id_priv->qp_mutex);
	return ret;
}

static int cma_modify_qp_rts(struct rdma_id_private *id_priv,
			     struct rdma_conn_param *conn_param)
{
	struct ib_qp_attr qp_attr;
	int qp_attr_mask, ret;

	mutex_lock(&id_priv->qp_mutex);
	if (!id_priv->id.qp) {
		ret = 0;
		goto out;
	}

	qp_attr.qp_state = IB_QPS_RTS;
	ret = rdma_init_qp_attr(&id_priv->id, &qp_attr, &qp_attr_mask);
	if (ret)
		goto out;

	if (conn_param)
		qp_attr.max_rd_atomic = conn_param->initiator_depth;
	ret = ib_modify_qp(id_priv->id.qp, &qp_attr, qp_attr_mask);
out:
	mutex_unlock(&id_priv->qp_mutex);
	return ret;
}

static int cma_modify_qp_err(struct rdma_id_private *id_priv)
{
	struct ib_qp_attr qp_attr;
	int ret;

	mutex_lock(&id_priv->qp_mutex);
	if (!id_priv->id.qp) {
		ret = 0;
		goto out;
	}

	qp_attr.qp_state = IB_QPS_ERR;
	ret = ib_modify_qp(id_priv->id.qp, &qp_attr, IB_QP_STATE);
out:
	mutex_unlock(&id_priv->qp_mutex);
	return ret;
}

static int cma_ib_init_qp_attr(struct rdma_id_private *id_priv,
			       struct ib_qp_attr *qp_attr, int *qp_attr_mask)
{
	struct rdma_dev_addr *dev_addr = &id_priv->id.route.addr.dev_addr;
	int ret;
	u16 pkey;

	if (rdma_port_get_link_layer(id_priv->id.device, id_priv->id.port_num) ==
	    IB_LINK_LAYER_INFINIBAND)
		pkey = ib_addr_get_pkey(dev_addr);
	else
		pkey = 0xffff;

	ret = ib_find_cached_pkey(id_priv->id.device, id_priv->id.port_num,
				  pkey, &qp_attr->pkey_index);
	if (ret)
		return ret;

	qp_attr->port_num = id_priv->id.port_num;
	*qp_attr_mask = IB_QP_STATE | IB_QP_PKEY_INDEX | IB_QP_PORT;

	if (id_priv->id.qp_type == IB_QPT_UD) {
		ret = cma_set_qkey(id_priv, 0);
		if (ret)
			return ret;

		qp_attr->qkey = id_priv->qkey;
		*qp_attr_mask |= IB_QP_QKEY;
	} else {
		qp_attr->qp_access_flags = 0;
		*qp_attr_mask |= IB_QP_ACCESS_FLAGS;
	}
	return 0;
}

int rdma_init_qp_attr(struct rdma_cm_id *id, struct ib_qp_attr *qp_attr,
		       int *qp_attr_mask)
{
	struct rdma_id_private *id_priv;
	int ret = 0;

	id_priv = container_of(id, struct rdma_id_private, id);
	switch (rdma_node_get_transport(id_priv->id.device->node_type)) {
	case RDMA_TRANSPORT_IB:
		if (!id_priv->cm_id.ib || (id_priv->id.qp_type == IB_QPT_UD))
			ret = cma_ib_init_qp_attr(id_priv, qp_attr, qp_attr_mask);
		else
			ret = ib_cm_init_qp_attr(id_priv->cm_id.ib, qp_attr,
						 qp_attr_mask);
		if (qp_attr->qp_state == IB_QPS_RTR)
			qp_attr->rq_psn = id_priv->seq_num;
		break;
	case RDMA_TRANSPORT_IWARP:
		if (!id_priv->cm_id.iw) {
			qp_attr->qp_access_flags = 0;
			*qp_attr_mask = IB_QP_STATE | IB_QP_ACCESS_FLAGS;
		} else
			ret = iw_cm_init_qp_attr(id_priv->cm_id.iw, qp_attr,
						 qp_attr_mask);
		break;
	default:
		ret = -ENOSYS;
		break;
	}

	return ret;
}
EXPORT_SYMBOL(rdma_init_qp_attr);

static inline int cma_zero_addr(struct sockaddr *addr)
{
	switch (addr->sa_family) {
	case AF_INET:
		return ipv4_is_zeronet(((struct sockaddr_in *)addr)->sin_addr.s_addr);
	case AF_INET6:
		return ipv6_addr_any(&((struct sockaddr_in6 *) addr)->sin6_addr);
	case AF_IB:
		return ib_addr_any(&((struct sockaddr_ib *) addr)->sib_addr);
	default:
		return 0;
	}
}

static inline int cma_loopback_addr(struct sockaddr *addr)
{
	switch (addr->sa_family) {
	case AF_INET:
		return ipv4_is_loopback(((struct sockaddr_in *) addr)->sin_addr.s_addr);
	case AF_INET6:
		return ipv6_addr_loopback(&((struct sockaddr_in6 *) addr)->sin6_addr);
	case AF_IB:
		return ib_addr_loopback(&((struct sockaddr_ib *) addr)->sib_addr);
	default:
		return 0;
	}
}

static inline int cma_any_addr(struct sockaddr *addr)
{
	return cma_zero_addr(addr) || cma_loopback_addr(addr);
}

static int cma_addr_cmp(struct sockaddr *src, struct sockaddr *dst)
{
	if (src->sa_family != dst->sa_family)
		return -1;

	switch (src->sa_family) {
	case AF_INET:
		return ((struct sockaddr_in *) src)->sin_addr.s_addr !=
		       ((struct sockaddr_in *) dst)->sin_addr.s_addr;
	case AF_INET6:
		return ipv6_addr_cmp(&((struct sockaddr_in6 *) src)->sin6_addr,
				     &((struct sockaddr_in6 *) dst)->sin6_addr);
	default:
		return ib_addr_cmp(&((struct sockaddr_ib *) src)->sib_addr,
				   &((struct sockaddr_ib *) dst)->sib_addr);
	}
}

static __be16 cma_port(struct sockaddr *addr)
{
	struct sockaddr_ib *sib;

	switch (addr->sa_family) {
	case AF_INET:
		return ((struct sockaddr_in *) addr)->sin_port;
	case AF_INET6:
		return ((struct sockaddr_in6 *) addr)->sin6_port;
	case AF_IB:
		sib = (struct sockaddr_ib *) addr;
		return htons((u16) (be64_to_cpu(sib->sib_sid) &
				    be64_to_cpu(sib->sib_sid_mask)));
	default:
		return 0;
	}
}

static inline int cma_any_port(struct sockaddr *addr)
{
	return !cma_port(addr);
}

static void cma_save_ib_info(struct rdma_cm_id *id, struct rdma_cm_id *listen_id,
			     struct ib_sa_path_rec *path)
{
	struct sockaddr_ib *listen_ib, *ib;

	listen_ib = (struct sockaddr_ib *) &listen_id->route.addr.src_addr;
	ib = (struct sockaddr_ib *) &id->route.addr.src_addr;
	ib->sib_family = listen_ib->sib_family;
	ib->sib_pkey = path->pkey;
	ib->sib_flowinfo = path->flow_label;
	memcpy(&ib->sib_addr, &path->sgid, 16);
	ib->sib_sid = listen_ib->sib_sid;
	ib->sib_sid_mask = cpu_to_be64(0xffffffffffffffffULL);
	ib->sib_scope_id = listen_ib->sib_scope_id;

	ib = (struct sockaddr_ib *) &id->route.addr.dst_addr;
	ib->sib_family = listen_ib->sib_family;
	ib->sib_pkey = path->pkey;
	ib->sib_flowinfo = path->flow_label;
	memcpy(&ib->sib_addr, &path->dgid, 16);
}

static void cma_save_ip4_info(struct rdma_cm_id *id, struct rdma_cm_id *listen_id,
			      struct cma_hdr *hdr)
{
	struct sockaddr_in *listen4, *ip4;

	listen4 = (struct sockaddr_in *) &listen_id->route.addr.src_addr;
	ip4 = (struct sockaddr_in *) &id->route.addr.src_addr;
	ip4->sin_family = listen4->sin_family;
	ip4->sin_addr.s_addr = hdr->dst_addr.ip4.addr;
	ip4->sin_port = listen4->sin_port;

	ip4 = (struct sockaddr_in *) &id->route.addr.dst_addr;
	ip4->sin_family = listen4->sin_family;
	ip4->sin_addr.s_addr = hdr->src_addr.ip4.addr;
	ip4->sin_port = hdr->port;
}

static void cma_save_ip6_info(struct rdma_cm_id *id, struct rdma_cm_id *listen_id,
			      struct cma_hdr *hdr)
{
	struct sockaddr_in6 *listen6, *ip6;

	listen6 = (struct sockaddr_in6 *) &listen_id->route.addr.src_addr;
	ip6 = (struct sockaddr_in6 *) &id->route.addr.src_addr;
	ip6->sin6_family = listen6->sin6_family;
	ip6->sin6_addr = hdr->dst_addr.ip6;
	ip6->sin6_port = listen6->sin6_port;

	ip6 = (struct sockaddr_in6 *) &id->route.addr.dst_addr;
	ip6->sin6_family = listen6->sin6_family;
	ip6->sin6_addr = hdr->src_addr.ip6;
	ip6->sin6_port = hdr->port;
}

static int cma_save_net_info(struct rdma_cm_id *id, struct rdma_cm_id *listen_id,
			     struct ib_cm_event *ib_event)
{
	struct cma_hdr *hdr;

	if ((listen_id->route.addr.src_addr.ss_family == AF_IB) &&
	    (ib_event->event == IB_CM_REQ_RECEIVED)) {
		cma_save_ib_info(id, listen_id, ib_event->param.req_rcvd.primary_path);
		return 0;
	}

	hdr = ib_event->private_data;
	if (hdr->cma_version != CMA_VERSION)
		return -EINVAL;

	switch (cma_get_ip_ver(hdr)) {
	case 4:
		cma_save_ip4_info(id, listen_id, hdr);
		break;
	case 6:
		cma_save_ip6_info(id, listen_id, hdr);
		break;
	default:
		return -EINVAL;
	}
	return 0;
}

static inline int cma_user_data_offset(struct rdma_id_private *id_priv)
{
	return cma_family(id_priv) == AF_IB ? 0 : sizeof(struct cma_hdr);
}

static void cma_cancel_route(struct rdma_id_private *id_priv)
{
	switch (rdma_port_get_link_layer(id_priv->id.device, id_priv->id.port_num)) {
	case IB_LINK_LAYER_INFINIBAND:
		if (id_priv->query)
			ib_sa_cancel_query(id_priv->query_id, id_priv->query);
		break;
	default:
		break;
	}
}

static void cma_cancel_listens(struct rdma_id_private *id_priv)
{
	struct rdma_id_private *dev_id_priv;

	/*
	 * Remove from listen_any_list to prevent added devices from spawning
	 * additional listen requests.
	 */
	mutex_lock(&lock);
	list_del(&id_priv->list);

	while (!list_empty(&id_priv->listen_list)) {
		dev_id_priv = list_entry(id_priv->listen_list.next,
					 struct rdma_id_private, listen_list);
		/* sync with device removal to avoid duplicate destruction */
		list_del_init(&dev_id_priv->list);
		list_del(&dev_id_priv->listen_list);
		mutex_unlock(&lock);

		rdma_destroy_id(&dev_id_priv->id);
		mutex_lock(&lock);
	}
	mutex_unlock(&lock);
}

static void cma_cancel_operation(struct rdma_id_private *id_priv,
				 enum rdma_cm_state state)
{
	switch (state) {
	case RDMA_CM_ADDR_QUERY:
		rdma_addr_cancel(&id_priv->id.route.addr.dev_addr);
		break;
	case RDMA_CM_ROUTE_QUERY:
		cma_cancel_route(id_priv);
		break;
	case RDMA_CM_LISTEN:
		if (cma_any_addr(cma_src_addr(id_priv)) && !id_priv->cma_dev)
			cma_cancel_listens(id_priv);
		break;
	default:
		break;
	}
}

static void cma_release_port(struct rdma_id_private *id_priv)
{
	struct rdma_bind_list *bind_list = id_priv->bind_list;

	if (!bind_list)
		return;

	mutex_lock(&lock);
	hlist_del(&id_priv->node);
	if (hlist_empty(&bind_list->owners)) {
		idr_remove(bind_list->ps, bind_list->port);
		kfree(bind_list);
	}
	mutex_unlock(&lock);
}

static void cma_leave_mc_groups(struct rdma_id_private *id_priv)
{
	struct cma_multicast *mc;

	while (!list_empty(&id_priv->mc_list)) {
		mc = container_of(id_priv->mc_list.next,
				  struct cma_multicast, list);
		list_del(&mc->list);
		switch (rdma_port_get_link_layer(id_priv->cma_dev->device, id_priv->id.port_num)) {
		case IB_LINK_LAYER_INFINIBAND:
			ib_sa_free_multicast(mc->multicast.ib);
			kfree(mc);
			break;
		case IB_LINK_LAYER_ETHERNET:
			kref_put(&mc->mcref, release_mc);
			break;
		default:
			break;
		}
	}
}

void rdma_destroy_id(struct rdma_cm_id *id)
{
	struct rdma_id_private *id_priv;
	enum rdma_cm_state state;

	id_priv = container_of(id, struct rdma_id_private, id);
	state = cma_exch(id_priv, RDMA_CM_DESTROYING);
	cma_cancel_operation(id_priv, state);

	/*
	 * Wait for any active callback to finish.  New callbacks will find
	 * the id_priv state set to destroying and abort.
	 */
	mutex_lock(&id_priv->handler_mutex);
	mutex_unlock(&id_priv->handler_mutex);

	if (id_priv->cma_dev) {
		switch (rdma_node_get_transport(id_priv->id.device->node_type)) {
		case RDMA_TRANSPORT_IB:
			if (id_priv->cm_id.ib)
				ib_destroy_cm_id(id_priv->cm_id.ib);
			break;
		case RDMA_TRANSPORT_IWARP:
			if (id_priv->cm_id.iw)
				iw_destroy_cm_id(id_priv->cm_id.iw);
			break;
		default:
			break;
		}
		cma_leave_mc_groups(id_priv);
		cma_release_dev(id_priv);
	}

	cma_release_port(id_priv);
	cma_deref_id(id_priv);
	wait_for_completion(&id_priv->comp);

	if (id_priv->internal_id)
		cma_deref_id(id_priv->id.context);

	kfree(id_priv->id.route.path_rec);
	kfree(id_priv);
}
EXPORT_SYMBOL(rdma_destroy_id);

static int cma_rep_recv(struct rdma_id_private *id_priv)
{
	int ret;

	ret = cma_modify_qp_rtr(id_priv, NULL);
	if (ret)
		goto reject;

	ret = cma_modify_qp_rts(id_priv, NULL);
	if (ret)
		goto reject;

	ret = ib_send_cm_rtu(id_priv->cm_id.ib, NULL, 0);
	if (ret)
		goto reject;

	return 0;
reject:
	cma_modify_qp_err(id_priv);
	ib_send_cm_rej(id_priv->cm_id.ib, IB_CM_REJ_CONSUMER_DEFINED,
		       NULL, 0, NULL, 0);
	return ret;
}

static void cma_set_rep_event_data(struct rdma_cm_event *event,
				   struct ib_cm_rep_event_param *rep_data,
				   void *private_data)
{
	event->param.conn.private_data = private_data;
	event->param.conn.private_data_len = IB_CM_REP_PRIVATE_DATA_SIZE;
	event->param.conn.responder_resources = rep_data->responder_resources;
	event->param.conn.initiator_depth = rep_data->initiator_depth;
	event->param.conn.flow_control = rep_data->flow_control;
	event->param.conn.rnr_retry_count = rep_data->rnr_retry_count;
	event->param.conn.srq = rep_data->srq;
	event->param.conn.qp_num = rep_data->remote_qpn;
}

static int cma_ib_handler(struct ib_cm_id *cm_id, struct ib_cm_event *ib_event)
{
	struct rdma_id_private *id_priv = cm_id->context;
	struct rdma_cm_event event;
	int ret = 0;

	if ((ib_event->event != IB_CM_TIMEWAIT_EXIT &&
		cma_disable_callback(id_priv, RDMA_CM_CONNECT)) ||
	    (ib_event->event == IB_CM_TIMEWAIT_EXIT &&
		cma_disable_callback(id_priv, RDMA_CM_DISCONNECT)))
		return 0;

	memset(&event, 0, sizeof event);
	switch (ib_event->event) {
	case IB_CM_REQ_ERROR:
	case IB_CM_REP_ERROR:
		event.event = RDMA_CM_EVENT_UNREACHABLE;
		event.status = -ETIMEDOUT;
		break;
	case IB_CM_REP_RECEIVED:
		if (id_priv->id.qp) {
			event.status = cma_rep_recv(id_priv);
			event.event = event.status ? RDMA_CM_EVENT_CONNECT_ERROR :
						     RDMA_CM_EVENT_ESTABLISHED;
		} else {
			event.event = RDMA_CM_EVENT_CONNECT_RESPONSE;
		}
		cma_set_rep_event_data(&event, &ib_event->param.rep_rcvd,
				       ib_event->private_data);
		break;
	case IB_CM_RTU_RECEIVED:
	case IB_CM_USER_ESTABLISHED:
		event.event = RDMA_CM_EVENT_ESTABLISHED;
		break;
	case IB_CM_DREQ_ERROR:
		event.status = -ETIMEDOUT; /* fall through */
	case IB_CM_DREQ_RECEIVED:
	case IB_CM_DREP_RECEIVED:
		if (!cma_comp_exch(id_priv, RDMA_CM_CONNECT,
				   RDMA_CM_DISCONNECT))
			goto out;
		event.event = RDMA_CM_EVENT_DISCONNECTED;
		break;
	case IB_CM_TIMEWAIT_EXIT:
		event.event = RDMA_CM_EVENT_TIMEWAIT_EXIT;
		break;
	case IB_CM_MRA_RECEIVED:
		/* ignore event */
		goto out;
	case IB_CM_REJ_RECEIVED:
		cma_modify_qp_err(id_priv);
		event.status = ib_event->param.rej_rcvd.reason;
		event.event = RDMA_CM_EVENT_REJECTED;
		event.param.conn.private_data = ib_event->private_data;
		event.param.conn.private_data_len = IB_CM_REJ_PRIVATE_DATA_SIZE;
		break;
	default:
		printk(KERN_ERR "RDMA CMA: unexpected IB CM event: %d\n",
		       ib_event->event);
		goto out;
	}

	ret = id_priv->id.event_handler(&id_priv->id, &event);
	if (ret) {
		/* Destroy the CM ID by returning a non-zero value. */
		id_priv->cm_id.ib = NULL;
		cma_exch(id_priv, RDMA_CM_DESTROYING);
		mutex_unlock(&id_priv->handler_mutex);
		rdma_destroy_id(&id_priv->id);
		return ret;
	}
out:
	mutex_unlock(&id_priv->handler_mutex);
	return ret;
}

static struct rdma_id_private *cma_new_conn_id(struct rdma_cm_id *listen_id,
					       struct ib_cm_event *ib_event)
{
	struct rdma_id_private *id_priv;
	struct rdma_cm_id *id;
	struct rdma_route *rt;
	int ret;

	id = rdma_create_id(listen_id->event_handler, listen_id->context,
			    listen_id->ps, ib_event->param.req_rcvd.qp_type);
	if (IS_ERR(id))
		return NULL;

	id_priv = container_of(id, struct rdma_id_private, id);
	if (cma_save_net_info(id, listen_id, ib_event))
		goto err;

	rt = &id->route;
	rt->num_paths = ib_event->param.req_rcvd.alternate_path ? 2 : 1;
	rt->path_rec = kmalloc(sizeof *rt->path_rec * rt->num_paths,
			       GFP_KERNEL);
	if (!rt->path_rec)
		goto err;

	rt->path_rec[0] = *ib_event->param.req_rcvd.primary_path;
	if (rt->num_paths == 2)
		rt->path_rec[1] = *ib_event->param.req_rcvd.alternate_path;

	if (cma_any_addr(cma_src_addr(id_priv))) {
		rt->addr.dev_addr.dev_type = ARPHRD_INFINIBAND;
		rdma_addr_set_sgid(&rt->addr.dev_addr, &rt->path_rec[0].sgid);
		ib_addr_set_pkey(&rt->addr.dev_addr, be16_to_cpu(rt->path_rec[0].pkey));
	} else {
		ret = cma_translate_addr(cma_src_addr(id_priv), &rt->addr.dev_addr);
		if (ret)
			goto err;
	}
	rdma_addr_set_dgid(&rt->addr.dev_addr, &rt->path_rec[0].dgid);

	id_priv->state = RDMA_CM_CONNECT;
	return id_priv;

err:
	rdma_destroy_id(id);
	return NULL;
}

static struct rdma_id_private *cma_new_udp_id(struct rdma_cm_id *listen_id,
					      struct ib_cm_event *ib_event)
{
	struct rdma_id_private *id_priv;
	struct rdma_cm_id *id;
	int ret;

	id = rdma_create_id(listen_id->event_handler, listen_id->context,
			    listen_id->ps, IB_QPT_UD);
	if (IS_ERR(id))
		return NULL;

	id_priv = container_of(id, struct rdma_id_private, id);
	if (cma_save_net_info(id, listen_id, ib_event))
		goto err;

	if (!cma_any_addr((struct sockaddr *) &id->route.addr.src_addr)) {
		ret = cma_translate_addr(cma_src_addr(id_priv), &id->route.addr.dev_addr);
		if (ret)
			goto err;
	}

	id_priv->state = RDMA_CM_CONNECT;
	return id_priv;
err:
	rdma_destroy_id(id);
	return NULL;
}

static void cma_set_req_event_data(struct rdma_cm_event *event,
				   struct ib_cm_req_event_param *req_data,
				   void *private_data, int offset)
{
	event->param.conn.private_data = private_data + offset;
	event->param.conn.private_data_len = IB_CM_REQ_PRIVATE_DATA_SIZE - offset;
	event->param.conn.responder_resources = req_data->responder_resources;
	event->param.conn.initiator_depth = req_data->initiator_depth;
	event->param.conn.flow_control = req_data->flow_control;
	event->param.conn.retry_count = req_data->retry_count;
	event->param.conn.rnr_retry_count = req_data->rnr_retry_count;
	event->param.conn.srq = req_data->srq;
	event->param.conn.qp_num = req_data->remote_qpn;
}

static int cma_check_req_qp_type(struct rdma_cm_id *id, struct ib_cm_event *ib_event)
{
	return (((ib_event->event == IB_CM_REQ_RECEIVED) &&
		 (ib_event->param.req_rcvd.qp_type == id->qp_type)) ||
		((ib_event->event == IB_CM_SIDR_REQ_RECEIVED) &&
		 (id->qp_type == IB_QPT_UD)) ||
		(!id->qp_type));
}

static int cma_req_handler(struct ib_cm_id *cm_id, struct ib_cm_event *ib_event)
{
	struct rdma_id_private *listen_id, *conn_id;
	struct rdma_cm_event event;
	int offset, ret;

	listen_id = cm_id->context;
	if (!cma_check_req_qp_type(&listen_id->id, ib_event))
		return -EINVAL;

	if (cma_disable_callback(listen_id, RDMA_CM_LISTEN))
		return -ECONNABORTED;

	memset(&event, 0, sizeof event);
	offset = cma_user_data_offset(listen_id);
	event.event = RDMA_CM_EVENT_CONNECT_REQUEST;
	if (ib_event->event == IB_CM_SIDR_REQ_RECEIVED) {
		conn_id = cma_new_udp_id(&listen_id->id, ib_event);
		event.param.ud.private_data = ib_event->private_data + offset;
		event.param.ud.private_data_len =
				IB_CM_SIDR_REQ_PRIVATE_DATA_SIZE - offset;
	} else {
		conn_id = cma_new_conn_id(&listen_id->id, ib_event);
		cma_set_req_event_data(&event, &ib_event->param.req_rcvd,
				       ib_event->private_data, offset);
	}
	if (!conn_id) {
		ret = -ENOMEM;
		goto err1;
	}

	mutex_lock_nested(&conn_id->handler_mutex, SINGLE_DEPTH_NESTING);
	ret = cma_acquire_dev(conn_id, listen_id);
	if (ret)
		goto err2;

	conn_id->cm_id.ib = cm_id;
	cm_id->context = conn_id;
	cm_id->cm_handler = cma_ib_handler;

	/*
	 * Protect against the user destroying conn_id from another thread
	 * until we're done accessing it.
	 */
	atomic_inc(&conn_id->refcount);
	ret = conn_id->id.event_handler(&conn_id->id, &event);
	if (ret)
		goto err3;

	/*
	 * Acquire mutex to prevent user executing rdma_destroy_id()
	 * while we're accessing the cm_id.
	 */
	mutex_lock(&lock);
	if (cma_comp(conn_id, RDMA_CM_CONNECT) && (conn_id->id.qp_type != IB_QPT_UD))
		ib_send_cm_mra(cm_id, CMA_CM_MRA_SETTING, NULL, 0);
	mutex_unlock(&lock);
	mutex_unlock(&conn_id->handler_mutex);
	mutex_unlock(&listen_id->handler_mutex);
	cma_deref_id(conn_id);
	return 0;

err3:
	cma_deref_id(conn_id);
	/* Destroy the CM ID by returning a non-zero value. */
	conn_id->cm_id.ib = NULL;
err2:
	cma_exch(conn_id, RDMA_CM_DESTROYING);
	mutex_unlock(&conn_id->handler_mutex);
err1:
	mutex_unlock(&listen_id->handler_mutex);
	if (conn_id)
		rdma_destroy_id(&conn_id->id);
	return ret;
}

__be64 rdma_get_service_id(struct rdma_cm_id *id, struct sockaddr *addr)
{
	if (addr->sa_family == AF_IB)
		return ((struct sockaddr_ib *) addr)->sib_sid;

	return cpu_to_be64(((u64)id->ps << 16) + be16_to_cpu(cma_port(addr)));
}
EXPORT_SYMBOL(rdma_get_service_id);

static void cma_set_compare_data(enum rdma_port_space ps, struct sockaddr *addr,
				 struct ib_cm_compare_data *compare)
{
	struct cma_hdr *cma_data, *cma_mask;
	__be32 ip4_addr;
	struct in6_addr ip6_addr;

	memset(compare, 0, sizeof *compare);
	cma_data = (void *) compare->data;
	cma_mask = (void *) compare->mask;

	switch (addr->sa_family) {
	case AF_INET:
		ip4_addr = ((struct sockaddr_in *) addr)->sin_addr.s_addr;
		cma_set_ip_ver(cma_data, 4);
		cma_set_ip_ver(cma_mask, 0xF);
		if (!cma_any_addr(addr)) {
			cma_data->dst_addr.ip4.addr = ip4_addr;
			cma_mask->dst_addr.ip4.addr = htonl(~0);
		}
		break;
	case AF_INET6:
		ip6_addr = ((struct sockaddr_in6 *) addr)->sin6_addr;
		cma_set_ip_ver(cma_data, 6);
		cma_set_ip_ver(cma_mask, 0xF);
		if (!cma_any_addr(addr)) {
			cma_data->dst_addr.ip6 = ip6_addr;
			memset(&cma_mask->dst_addr.ip6, 0xFF,
			       sizeof cma_mask->dst_addr.ip6);
		}
		break;
	default:
		break;
	}
}

static int cma_iw_handler(struct iw_cm_id *iw_id, struct iw_cm_event *iw_event)
{
	struct rdma_id_private *id_priv = iw_id->context;
	struct rdma_cm_event event;
	int ret = 0;
	struct sockaddr *laddr = (struct sockaddr *)&iw_event->local_addr;
	struct sockaddr *raddr = (struct sockaddr *)&iw_event->remote_addr;

	if (cma_disable_callback(id_priv, RDMA_CM_CONNECT))
		return 0;

	memset(&event, 0, sizeof event);
	switch (iw_event->event) {
	case IW_CM_EVENT_CLOSE:
		event.event = RDMA_CM_EVENT_DISCONNECTED;
		break;
	case IW_CM_EVENT_CONNECT_REPLY:
		memcpy(cma_src_addr(id_priv), laddr,
		       rdma_addr_size(laddr));
		memcpy(cma_dst_addr(id_priv), raddr,
		       rdma_addr_size(raddr));
		switch (iw_event->status) {
		case 0:
			event.event = RDMA_CM_EVENT_ESTABLISHED;
			event.param.conn.initiator_depth = iw_event->ird;
			event.param.conn.responder_resources = iw_event->ord;
			break;
		case -ECONNRESET:
		case -ECONNREFUSED:
			event.event = RDMA_CM_EVENT_REJECTED;
			break;
		case -ETIMEDOUT:
			event.event = RDMA_CM_EVENT_UNREACHABLE;
			break;
		default:
			event.event = RDMA_CM_EVENT_CONNECT_ERROR;
			break;
		}
		break;
	case IW_CM_EVENT_ESTABLISHED:
		event.event = RDMA_CM_EVENT_ESTABLISHED;
		event.param.conn.initiator_depth = iw_event->ird;
		event.param.conn.responder_resources = iw_event->ord;
		break;
	default:
		BUG_ON(1);
	}

	event.status = iw_event->status;
	event.param.conn.private_data = iw_event->private_data;
	event.param.conn.private_data_len = iw_event->private_data_len;
	ret = id_priv->id.event_handler(&id_priv->id, &event);
	if (ret) {
		/* Destroy the CM ID by returning a non-zero value. */
		id_priv->cm_id.iw = NULL;
		cma_exch(id_priv, RDMA_CM_DESTROYING);
		mutex_unlock(&id_priv->handler_mutex);
		rdma_destroy_id(&id_priv->id);
		return ret;
	}

	mutex_unlock(&id_priv->handler_mutex);
	return ret;
}

static int iw_conn_req_handler(struct iw_cm_id *cm_id,
			       struct iw_cm_event *iw_event)
{
	struct rdma_cm_id *new_cm_id;
	struct rdma_id_private *listen_id, *conn_id;
<<<<<<< HEAD
	struct net_device *dev = NULL;
=======
>>>>>>> d8ec26d7
	struct rdma_cm_event event;
	int ret;
	struct ib_device_attr attr;
	struct sockaddr *laddr = (struct sockaddr *)&iw_event->local_addr;
	struct sockaddr *raddr = (struct sockaddr *)&iw_event->remote_addr;

	listen_id = cm_id->context;
	if (cma_disable_callback(listen_id, RDMA_CM_LISTEN))
		return -ECONNABORTED;

	/* Create a new RDMA id for the new IW CM ID */
	new_cm_id = rdma_create_id(listen_id->id.event_handler,
				   listen_id->id.context,
				   RDMA_PS_TCP, IB_QPT_RC);
	if (IS_ERR(new_cm_id)) {
		ret = -ENOMEM;
		goto out;
	}
	conn_id = container_of(new_cm_id, struct rdma_id_private, id);
	mutex_lock_nested(&conn_id->handler_mutex, SINGLE_DEPTH_NESTING);
	conn_id->state = RDMA_CM_CONNECT;

	ret = rdma_translate_ip(laddr, &conn_id->id.route.addr.dev_addr);
	if (ret) {
		mutex_unlock(&conn_id->handler_mutex);
		rdma_destroy_id(new_cm_id);
		goto out;
	}

	ret = cma_acquire_dev(conn_id, listen_id);
	if (ret) {
		mutex_unlock(&conn_id->handler_mutex);
		rdma_destroy_id(new_cm_id);
		goto out;
	}

	conn_id->cm_id.iw = cm_id;
	cm_id->context = conn_id;
	cm_id->cm_handler = cma_iw_handler;

	memcpy(cma_src_addr(conn_id), laddr, rdma_addr_size(laddr));
	memcpy(cma_dst_addr(conn_id), raddr, rdma_addr_size(raddr));

	ret = ib_query_device(conn_id->id.device, &attr);
	if (ret) {
		mutex_unlock(&conn_id->handler_mutex);
		rdma_destroy_id(new_cm_id);
		goto out;
	}

	memset(&event, 0, sizeof event);
	event.event = RDMA_CM_EVENT_CONNECT_REQUEST;
	event.param.conn.private_data = iw_event->private_data;
	event.param.conn.private_data_len = iw_event->private_data_len;
	event.param.conn.initiator_depth = iw_event->ird;
	event.param.conn.responder_resources = iw_event->ord;

	/*
	 * Protect against the user destroying conn_id from another thread
	 * until we're done accessing it.
	 */
	atomic_inc(&conn_id->refcount);
	ret = conn_id->id.event_handler(&conn_id->id, &event);
	if (ret) {
		/* User wants to destroy the CM ID */
		conn_id->cm_id.iw = NULL;
		cma_exch(conn_id, RDMA_CM_DESTROYING);
		mutex_unlock(&conn_id->handler_mutex);
		cma_deref_id(conn_id);
		rdma_destroy_id(&conn_id->id);
		goto out;
	}

	mutex_unlock(&conn_id->handler_mutex);
	cma_deref_id(conn_id);

out:
	mutex_unlock(&listen_id->handler_mutex);
	return ret;
}

static int cma_ib_listen(struct rdma_id_private *id_priv)
{
	struct ib_cm_compare_data compare_data;
	struct sockaddr *addr;
	struct ib_cm_id	*id;
	__be64 svc_id;
	int ret;

	id = ib_create_cm_id(id_priv->id.device, cma_req_handler, id_priv);
	if (IS_ERR(id))
		return PTR_ERR(id);

	id_priv->cm_id.ib = id;

	addr = cma_src_addr(id_priv);
	svc_id = rdma_get_service_id(&id_priv->id, addr);
	if (cma_any_addr(addr) && !id_priv->afonly)
		ret = ib_cm_listen(id_priv->cm_id.ib, svc_id, 0, NULL);
	else {
		cma_set_compare_data(id_priv->id.ps, addr, &compare_data);
		ret = ib_cm_listen(id_priv->cm_id.ib, svc_id, 0, &compare_data);
	}

	if (ret) {
		ib_destroy_cm_id(id_priv->cm_id.ib);
		id_priv->cm_id.ib = NULL;
	}

	return ret;
}

static int cma_iw_listen(struct rdma_id_private *id_priv, int backlog)
{
	int ret;
	struct iw_cm_id	*id;

	id = iw_create_cm_id(id_priv->id.device,
			     iw_conn_req_handler,
			     id_priv);
	if (IS_ERR(id))
		return PTR_ERR(id);

	id_priv->cm_id.iw = id;

	memcpy(&id_priv->cm_id.iw->local_addr, cma_src_addr(id_priv),
	       rdma_addr_size(cma_src_addr(id_priv)));

	ret = iw_cm_listen(id_priv->cm_id.iw, backlog);

	if (ret) {
		iw_destroy_cm_id(id_priv->cm_id.iw);
		id_priv->cm_id.iw = NULL;
	}

	return ret;
}

static int cma_listen_handler(struct rdma_cm_id *id,
			      struct rdma_cm_event *event)
{
	struct rdma_id_private *id_priv = id->context;

	id->context = id_priv->id.context;
	id->event_handler = id_priv->id.event_handler;
	return id_priv->id.event_handler(id, event);
}

static void cma_listen_on_dev(struct rdma_id_private *id_priv,
			      struct cma_device *cma_dev)
{
	struct rdma_id_private *dev_id_priv;
	struct rdma_cm_id *id;
	int ret;

	if (cma_family(id_priv) == AF_IB &&
	    rdma_node_get_transport(cma_dev->device->node_type) != RDMA_TRANSPORT_IB)
		return;

	id = rdma_create_id(cma_listen_handler, id_priv, id_priv->id.ps,
			    id_priv->id.qp_type);
	if (IS_ERR(id))
		return;

	dev_id_priv = container_of(id, struct rdma_id_private, id);

	dev_id_priv->state = RDMA_CM_ADDR_BOUND;
	memcpy(cma_src_addr(dev_id_priv), cma_src_addr(id_priv),
	       rdma_addr_size(cma_src_addr(id_priv)));

	cma_attach_to_dev(dev_id_priv, cma_dev);
	list_add_tail(&dev_id_priv->listen_list, &id_priv->listen_list);
	atomic_inc(&id_priv->refcount);
	dev_id_priv->internal_id = 1;
	dev_id_priv->afonly = id_priv->afonly;

	ret = rdma_listen(id, id_priv->backlog);
	if (ret)
		printk(KERN_WARNING "RDMA CMA: cma_listen_on_dev, error %d, "
		       "listening on device %s\n", ret, cma_dev->device->name);
}

static void cma_listen_on_all(struct rdma_id_private *id_priv)
{
	struct cma_device *cma_dev;

	mutex_lock(&lock);
	list_add_tail(&id_priv->list, &listen_any_list);
	list_for_each_entry(cma_dev, &dev_list, list)
		cma_listen_on_dev(id_priv, cma_dev);
	mutex_unlock(&lock);
}

void rdma_set_service_type(struct rdma_cm_id *id, int tos)
{
	struct rdma_id_private *id_priv;

	id_priv = container_of(id, struct rdma_id_private, id);
	id_priv->tos = (u8) tos;
}
EXPORT_SYMBOL(rdma_set_service_type);

static void cma_query_handler(int status, struct ib_sa_path_rec *path_rec,
			      void *context)
{
	struct cma_work *work = context;
	struct rdma_route *route;

	route = &work->id->id.route;

	if (!status) {
		route->num_paths = 1;
		*route->path_rec = *path_rec;
	} else {
		work->old_state = RDMA_CM_ROUTE_QUERY;
		work->new_state = RDMA_CM_ADDR_RESOLVED;
		work->event.event = RDMA_CM_EVENT_ROUTE_ERROR;
		work->event.status = status;
	}

	queue_work(cma_wq, &work->work);
}

static int cma_query_ib_route(struct rdma_id_private *id_priv, int timeout_ms,
			      struct cma_work *work)
{
	struct rdma_dev_addr *dev_addr = &id_priv->id.route.addr.dev_addr;
	struct ib_sa_path_rec path_rec;
	ib_sa_comp_mask comp_mask;
	struct sockaddr_in6 *sin6;
	struct sockaddr_ib *sib;

	memset(&path_rec, 0, sizeof path_rec);
	rdma_addr_get_sgid(dev_addr, &path_rec.sgid);
	rdma_addr_get_dgid(dev_addr, &path_rec.dgid);
	path_rec.pkey = cpu_to_be16(ib_addr_get_pkey(dev_addr));
	path_rec.numb_path = 1;
	path_rec.reversible = 1;
	path_rec.service_id = rdma_get_service_id(&id_priv->id, cma_dst_addr(id_priv));

	comp_mask = IB_SA_PATH_REC_DGID | IB_SA_PATH_REC_SGID |
		    IB_SA_PATH_REC_PKEY | IB_SA_PATH_REC_NUMB_PATH |
		    IB_SA_PATH_REC_REVERSIBLE | IB_SA_PATH_REC_SERVICE_ID;

	switch (cma_family(id_priv)) {
	case AF_INET:
		path_rec.qos_class = cpu_to_be16((u16) id_priv->tos);
		comp_mask |= IB_SA_PATH_REC_QOS_CLASS;
		break;
	case AF_INET6:
		sin6 = (struct sockaddr_in6 *) cma_src_addr(id_priv);
		path_rec.traffic_class = (u8) (be32_to_cpu(sin6->sin6_flowinfo) >> 20);
		comp_mask |= IB_SA_PATH_REC_TRAFFIC_CLASS;
		break;
	case AF_IB:
		sib = (struct sockaddr_ib *) cma_src_addr(id_priv);
		path_rec.traffic_class = (u8) (be32_to_cpu(sib->sib_flowinfo) >> 20);
		comp_mask |= IB_SA_PATH_REC_TRAFFIC_CLASS;
		break;
	}

	id_priv->query_id = ib_sa_path_rec_get(&sa_client, id_priv->id.device,
					       id_priv->id.port_num, &path_rec,
					       comp_mask, timeout_ms,
					       GFP_KERNEL, cma_query_handler,
					       work, &id_priv->query);

	return (id_priv->query_id < 0) ? id_priv->query_id : 0;
}

static void cma_work_handler(struct work_struct *_work)
{
	struct cma_work *work = container_of(_work, struct cma_work, work);
	struct rdma_id_private *id_priv = work->id;
	int destroy = 0;

	mutex_lock(&id_priv->handler_mutex);
	if (!cma_comp_exch(id_priv, work->old_state, work->new_state))
		goto out;

	if (id_priv->id.event_handler(&id_priv->id, &work->event)) {
		cma_exch(id_priv, RDMA_CM_DESTROYING);
		destroy = 1;
	}
out:
	mutex_unlock(&id_priv->handler_mutex);
	cma_deref_id(id_priv);
	if (destroy)
		rdma_destroy_id(&id_priv->id);
	kfree(work);
}

static void cma_ndev_work_handler(struct work_struct *_work)
{
	struct cma_ndev_work *work = container_of(_work, struct cma_ndev_work, work);
	struct rdma_id_private *id_priv = work->id;
	int destroy = 0;

	mutex_lock(&id_priv->handler_mutex);
	if (id_priv->state == RDMA_CM_DESTROYING ||
	    id_priv->state == RDMA_CM_DEVICE_REMOVAL)
		goto out;

	if (id_priv->id.event_handler(&id_priv->id, &work->event)) {
		cma_exch(id_priv, RDMA_CM_DESTROYING);
		destroy = 1;
	}

out:
	mutex_unlock(&id_priv->handler_mutex);
	cma_deref_id(id_priv);
	if (destroy)
		rdma_destroy_id(&id_priv->id);
	kfree(work);
}

static int cma_resolve_ib_route(struct rdma_id_private *id_priv, int timeout_ms)
{
	struct rdma_route *route = &id_priv->id.route;
	struct cma_work *work;
	int ret;

	work = kzalloc(sizeof *work, GFP_KERNEL);
	if (!work)
		return -ENOMEM;

	work->id = id_priv;
	INIT_WORK(&work->work, cma_work_handler);
	work->old_state = RDMA_CM_ROUTE_QUERY;
	work->new_state = RDMA_CM_ROUTE_RESOLVED;
	work->event.event = RDMA_CM_EVENT_ROUTE_RESOLVED;

	route->path_rec = kmalloc(sizeof *route->path_rec, GFP_KERNEL);
	if (!route->path_rec) {
		ret = -ENOMEM;
		goto err1;
	}

	ret = cma_query_ib_route(id_priv, timeout_ms, work);
	if (ret)
		goto err2;

	return 0;
err2:
	kfree(route->path_rec);
	route->path_rec = NULL;
err1:
	kfree(work);
	return ret;
}

int rdma_set_ib_paths(struct rdma_cm_id *id,
		      struct ib_sa_path_rec *path_rec, int num_paths)
{
	struct rdma_id_private *id_priv;
	int ret;

	id_priv = container_of(id, struct rdma_id_private, id);
	if (!cma_comp_exch(id_priv, RDMA_CM_ADDR_RESOLVED,
			   RDMA_CM_ROUTE_RESOLVED))
		return -EINVAL;

	id->route.path_rec = kmemdup(path_rec, sizeof *path_rec * num_paths,
				     GFP_KERNEL);
	if (!id->route.path_rec) {
		ret = -ENOMEM;
		goto err;
	}

	id->route.num_paths = num_paths;
	return 0;
err:
	cma_comp_exch(id_priv, RDMA_CM_ROUTE_RESOLVED, RDMA_CM_ADDR_RESOLVED);
	return ret;
}
EXPORT_SYMBOL(rdma_set_ib_paths);

static int cma_resolve_iw_route(struct rdma_id_private *id_priv, int timeout_ms)
{
	struct cma_work *work;

	work = kzalloc(sizeof *work, GFP_KERNEL);
	if (!work)
		return -ENOMEM;

	work->id = id_priv;
	INIT_WORK(&work->work, cma_work_handler);
	work->old_state = RDMA_CM_ROUTE_QUERY;
	work->new_state = RDMA_CM_ROUTE_RESOLVED;
	work->event.event = RDMA_CM_EVENT_ROUTE_RESOLVED;
	queue_work(cma_wq, &work->work);
	return 0;
}

static int iboe_tos_to_sl(struct net_device *ndev, int tos)
{
	int prio;
	struct net_device *dev;

	prio = rt_tos2priority(tos);
	dev = ndev->priv_flags & IFF_802_1Q_VLAN ?
		vlan_dev_real_dev(ndev) : ndev;

	if (dev->num_tc)
		return netdev_get_prio_tc_map(dev, prio);

#if IS_ENABLED(CONFIG_VLAN_8021Q)
	if (ndev->priv_flags & IFF_802_1Q_VLAN)
		return (vlan_dev_get_egress_qos_mask(ndev, prio) &
			VLAN_PRIO_MASK) >> VLAN_PRIO_SHIFT;
#endif
	return 0;
}

static int cma_resolve_iboe_route(struct rdma_id_private *id_priv)
{
	struct rdma_route *route = &id_priv->id.route;
	struct rdma_addr *addr = &route->addr;
	struct cma_work *work;
	int ret;
	struct net_device *ndev = NULL;
	u16 vid;

	work = kzalloc(sizeof *work, GFP_KERNEL);
	if (!work)
		return -ENOMEM;

	work->id = id_priv;
	INIT_WORK(&work->work, cma_work_handler);

	route->path_rec = kzalloc(sizeof *route->path_rec, GFP_KERNEL);
	if (!route->path_rec) {
		ret = -ENOMEM;
		goto err1;
	}

	route->num_paths = 1;

	if (addr->dev_addr.bound_dev_if)
		ndev = dev_get_by_index(&init_net, addr->dev_addr.bound_dev_if);
	if (!ndev) {
		ret = -ENODEV;
		goto err2;
	}

	vid = rdma_vlan_dev_vlan_id(ndev);

	iboe_mac_vlan_to_ll(&route->path_rec->sgid, addr->dev_addr.src_dev_addr, vid);
	iboe_mac_vlan_to_ll(&route->path_rec->dgid, addr->dev_addr.dst_dev_addr, vid);

	route->path_rec->hop_limit = 1;
	route->path_rec->reversible = 1;
	route->path_rec->pkey = cpu_to_be16(0xffff);
	route->path_rec->mtu_selector = IB_SA_EQ;
	route->path_rec->sl = iboe_tos_to_sl(ndev, id_priv->tos);
	route->path_rec->mtu = iboe_get_mtu(ndev->mtu);
	route->path_rec->rate_selector = IB_SA_EQ;
	route->path_rec->rate = iboe_get_rate(ndev);
	dev_put(ndev);
	route->path_rec->packet_life_time_selector = IB_SA_EQ;
	route->path_rec->packet_life_time = CMA_IBOE_PACKET_LIFETIME;
	if (!route->path_rec->mtu) {
		ret = -EINVAL;
		goto err2;
	}

	work->old_state = RDMA_CM_ROUTE_QUERY;
	work->new_state = RDMA_CM_ROUTE_RESOLVED;
	work->event.event = RDMA_CM_EVENT_ROUTE_RESOLVED;
	work->event.status = 0;

	queue_work(cma_wq, &work->work);

	return 0;

err2:
	kfree(route->path_rec);
	route->path_rec = NULL;
err1:
	kfree(work);
	return ret;
}

int rdma_resolve_route(struct rdma_cm_id *id, int timeout_ms)
{
	struct rdma_id_private *id_priv;
	int ret;

	id_priv = container_of(id, struct rdma_id_private, id);
	if (!cma_comp_exch(id_priv, RDMA_CM_ADDR_RESOLVED, RDMA_CM_ROUTE_QUERY))
		return -EINVAL;

	atomic_inc(&id_priv->refcount);
	switch (rdma_node_get_transport(id->device->node_type)) {
	case RDMA_TRANSPORT_IB:
		switch (rdma_port_get_link_layer(id->device, id->port_num)) {
		case IB_LINK_LAYER_INFINIBAND:
			ret = cma_resolve_ib_route(id_priv, timeout_ms);
			break;
		case IB_LINK_LAYER_ETHERNET:
			ret = cma_resolve_iboe_route(id_priv);
			break;
		default:
			ret = -ENOSYS;
		}
		break;
	case RDMA_TRANSPORT_IWARP:
		ret = cma_resolve_iw_route(id_priv, timeout_ms);
		break;
	default:
		ret = -ENOSYS;
		break;
	}
	if (ret)
		goto err;

	return 0;
err:
	cma_comp_exch(id_priv, RDMA_CM_ROUTE_QUERY, RDMA_CM_ADDR_RESOLVED);
	cma_deref_id(id_priv);
	return ret;
}
EXPORT_SYMBOL(rdma_resolve_route);

static void cma_set_loopback(struct sockaddr *addr)
{
	switch (addr->sa_family) {
	case AF_INET:
		((struct sockaddr_in *) addr)->sin_addr.s_addr = htonl(INADDR_LOOPBACK);
		break;
	case AF_INET6:
		ipv6_addr_set(&((struct sockaddr_in6 *) addr)->sin6_addr,
			      0, 0, 0, htonl(1));
		break;
	default:
		ib_addr_set(&((struct sockaddr_ib *) addr)->sib_addr,
			    0, 0, 0, htonl(1));
		break;
	}
}

static int cma_bind_loopback(struct rdma_id_private *id_priv)
{
	struct cma_device *cma_dev, *cur_dev;
	struct ib_port_attr port_attr;
	union ib_gid gid;
	u16 pkey;
	int ret;
	u8 p;

	cma_dev = NULL;
	mutex_lock(&lock);
	list_for_each_entry(cur_dev, &dev_list, list) {
		if (cma_family(id_priv) == AF_IB &&
		    rdma_node_get_transport(cur_dev->device->node_type) != RDMA_TRANSPORT_IB)
			continue;

		if (!cma_dev)
			cma_dev = cur_dev;

		for (p = 1; p <= cur_dev->device->phys_port_cnt; ++p) {
			if (!ib_query_port(cur_dev->device, p, &port_attr) &&
			    port_attr.state == IB_PORT_ACTIVE) {
				cma_dev = cur_dev;
				goto port_found;
			}
		}
	}

	if (!cma_dev) {
		ret = -ENODEV;
		goto out;
	}

	p = 1;

port_found:
	ret = ib_get_cached_gid(cma_dev->device, p, 0, &gid);
	if (ret)
		goto out;

	ret = ib_get_cached_pkey(cma_dev->device, p, 0, &pkey);
	if (ret)
		goto out;

	id_priv->id.route.addr.dev_addr.dev_type =
		(rdma_port_get_link_layer(cma_dev->device, p) == IB_LINK_LAYER_INFINIBAND) ?
		ARPHRD_INFINIBAND : ARPHRD_ETHER;

	rdma_addr_set_sgid(&id_priv->id.route.addr.dev_addr, &gid);
	ib_addr_set_pkey(&id_priv->id.route.addr.dev_addr, pkey);
	id_priv->id.port_num = p;
	cma_attach_to_dev(id_priv, cma_dev);
	cma_set_loopback(cma_src_addr(id_priv));
out:
	mutex_unlock(&lock);
	return ret;
}

static void addr_handler(int status, struct sockaddr *src_addr,
			 struct rdma_dev_addr *dev_addr, void *context)
{
	struct rdma_id_private *id_priv = context;
	struct rdma_cm_event event;

	memset(&event, 0, sizeof event);
	mutex_lock(&id_priv->handler_mutex);
	if (!cma_comp_exch(id_priv, RDMA_CM_ADDR_QUERY,
			   RDMA_CM_ADDR_RESOLVED))
		goto out;

	if (!status && !id_priv->cma_dev)
		status = cma_acquire_dev(id_priv, NULL);

	if (status) {
		if (!cma_comp_exch(id_priv, RDMA_CM_ADDR_RESOLVED,
				   RDMA_CM_ADDR_BOUND))
			goto out;
		event.event = RDMA_CM_EVENT_ADDR_ERROR;
		event.status = status;
	} else {
		memcpy(cma_src_addr(id_priv), src_addr, rdma_addr_size(src_addr));
		event.event = RDMA_CM_EVENT_ADDR_RESOLVED;
	}

	if (id_priv->id.event_handler(&id_priv->id, &event)) {
		cma_exch(id_priv, RDMA_CM_DESTROYING);
		mutex_unlock(&id_priv->handler_mutex);
		cma_deref_id(id_priv);
		rdma_destroy_id(&id_priv->id);
		return;
	}
out:
	mutex_unlock(&id_priv->handler_mutex);
	cma_deref_id(id_priv);
}

static int cma_resolve_loopback(struct rdma_id_private *id_priv)
{
	struct cma_work *work;
	union ib_gid gid;
	int ret;

	work = kzalloc(sizeof *work, GFP_KERNEL);
	if (!work)
		return -ENOMEM;

	if (!id_priv->cma_dev) {
		ret = cma_bind_loopback(id_priv);
		if (ret)
			goto err;
	}

	rdma_addr_get_sgid(&id_priv->id.route.addr.dev_addr, &gid);
	rdma_addr_set_dgid(&id_priv->id.route.addr.dev_addr, &gid);

	work->id = id_priv;
	INIT_WORK(&work->work, cma_work_handler);
	work->old_state = RDMA_CM_ADDR_QUERY;
	work->new_state = RDMA_CM_ADDR_RESOLVED;
	work->event.event = RDMA_CM_EVENT_ADDR_RESOLVED;
	queue_work(cma_wq, &work->work);
	return 0;
err:
	kfree(work);
	return ret;
}

static int cma_resolve_ib_addr(struct rdma_id_private *id_priv)
{
	struct cma_work *work;
	int ret;

	work = kzalloc(sizeof *work, GFP_KERNEL);
	if (!work)
		return -ENOMEM;

	if (!id_priv->cma_dev) {
		ret = cma_resolve_ib_dev(id_priv);
		if (ret)
			goto err;
	}

	rdma_addr_set_dgid(&id_priv->id.route.addr.dev_addr, (union ib_gid *)
		&(((struct sockaddr_ib *) &id_priv->id.route.addr.dst_addr)->sib_addr));

	work->id = id_priv;
	INIT_WORK(&work->work, cma_work_handler);
	work->old_state = RDMA_CM_ADDR_QUERY;
	work->new_state = RDMA_CM_ADDR_RESOLVED;
	work->event.event = RDMA_CM_EVENT_ADDR_RESOLVED;
	queue_work(cma_wq, &work->work);
	return 0;
err:
	kfree(work);
	return ret;
}

static int cma_bind_addr(struct rdma_cm_id *id, struct sockaddr *src_addr,
			 struct sockaddr *dst_addr)
{
	if (!src_addr || !src_addr->sa_family) {
		src_addr = (struct sockaddr *) &id->route.addr.src_addr;
		src_addr->sa_family = dst_addr->sa_family;
		if (dst_addr->sa_family == AF_INET6) {
			((struct sockaddr_in6 *) src_addr)->sin6_scope_id =
				((struct sockaddr_in6 *) dst_addr)->sin6_scope_id;
		} else if (dst_addr->sa_family == AF_IB) {
			((struct sockaddr_ib *) src_addr)->sib_pkey =
				((struct sockaddr_ib *) dst_addr)->sib_pkey;
		}
	}
	return rdma_bind_addr(id, src_addr);
}

int rdma_resolve_addr(struct rdma_cm_id *id, struct sockaddr *src_addr,
		      struct sockaddr *dst_addr, int timeout_ms)
{
	struct rdma_id_private *id_priv;
	int ret;

	id_priv = container_of(id, struct rdma_id_private, id);
	if (id_priv->state == RDMA_CM_IDLE) {
		ret = cma_bind_addr(id, src_addr, dst_addr);
		if (ret)
			return ret;
	}

	if (cma_family(id_priv) != dst_addr->sa_family)
		return -EINVAL;

	if (!cma_comp_exch(id_priv, RDMA_CM_ADDR_BOUND, RDMA_CM_ADDR_QUERY))
		return -EINVAL;

	atomic_inc(&id_priv->refcount);
	memcpy(cma_dst_addr(id_priv), dst_addr, rdma_addr_size(dst_addr));
	if (cma_any_addr(dst_addr)) {
		ret = cma_resolve_loopback(id_priv);
	} else {
		if (dst_addr->sa_family == AF_IB) {
			ret = cma_resolve_ib_addr(id_priv);
		} else {
			ret = rdma_resolve_ip(&addr_client, cma_src_addr(id_priv),
					      dst_addr, &id->route.addr.dev_addr,
					      timeout_ms, addr_handler, id_priv);
		}
	}
	if (ret)
		goto err;

	return 0;
err:
	cma_comp_exch(id_priv, RDMA_CM_ADDR_QUERY, RDMA_CM_ADDR_BOUND);
	cma_deref_id(id_priv);
	return ret;
}
EXPORT_SYMBOL(rdma_resolve_addr);

int rdma_set_reuseaddr(struct rdma_cm_id *id, int reuse)
{
	struct rdma_id_private *id_priv;
	unsigned long flags;
	int ret;

	id_priv = container_of(id, struct rdma_id_private, id);
	spin_lock_irqsave(&id_priv->lock, flags);
	if (reuse || id_priv->state == RDMA_CM_IDLE) {
		id_priv->reuseaddr = reuse;
		ret = 0;
	} else {
		ret = -EINVAL;
	}
	spin_unlock_irqrestore(&id_priv->lock, flags);
	return ret;
}
EXPORT_SYMBOL(rdma_set_reuseaddr);

int rdma_set_afonly(struct rdma_cm_id *id, int afonly)
{
	struct rdma_id_private *id_priv;
	unsigned long flags;
	int ret;

	id_priv = container_of(id, struct rdma_id_private, id);
	spin_lock_irqsave(&id_priv->lock, flags);
	if (id_priv->state == RDMA_CM_IDLE || id_priv->state == RDMA_CM_ADDR_BOUND) {
		id_priv->options |= (1 << CMA_OPTION_AFONLY);
		id_priv->afonly = afonly;
		ret = 0;
	} else {
		ret = -EINVAL;
	}
	spin_unlock_irqrestore(&id_priv->lock, flags);
	return ret;
}
EXPORT_SYMBOL(rdma_set_afonly);

static void cma_bind_port(struct rdma_bind_list *bind_list,
			  struct rdma_id_private *id_priv)
{
	struct sockaddr *addr;
	struct sockaddr_ib *sib;
	u64 sid, mask;
	__be16 port;

	addr = cma_src_addr(id_priv);
	port = htons(bind_list->port);

	switch (addr->sa_family) {
	case AF_INET:
		((struct sockaddr_in *) addr)->sin_port = port;
		break;
	case AF_INET6:
		((struct sockaddr_in6 *) addr)->sin6_port = port;
		break;
	case AF_IB:
		sib = (struct sockaddr_ib *) addr;
		sid = be64_to_cpu(sib->sib_sid);
		mask = be64_to_cpu(sib->sib_sid_mask);
		sib->sib_sid = cpu_to_be64((sid & mask) | (u64) ntohs(port));
		sib->sib_sid_mask = cpu_to_be64(~0ULL);
		break;
	}
	id_priv->bind_list = bind_list;
	hlist_add_head(&id_priv->node, &bind_list->owners);
}

static int cma_alloc_port(struct idr *ps, struct rdma_id_private *id_priv,
			  unsigned short snum)
{
	struct rdma_bind_list *bind_list;
	int ret;

	bind_list = kzalloc(sizeof *bind_list, GFP_KERNEL);
	if (!bind_list)
		return -ENOMEM;

	ret = idr_alloc(ps, bind_list, snum, snum + 1, GFP_KERNEL);
	if (ret < 0)
		goto err;

	bind_list->ps = ps;
	bind_list->port = (unsigned short)ret;
	cma_bind_port(bind_list, id_priv);
	return 0;
err:
	kfree(bind_list);
	return ret == -ENOSPC ? -EADDRNOTAVAIL : ret;
}

static int cma_alloc_any_port(struct idr *ps, struct rdma_id_private *id_priv)
{
	static unsigned int last_used_port;
	int low, high, remaining;
	unsigned int rover;

	inet_get_local_port_range(&init_net, &low, &high);
	remaining = (high - low) + 1;
	rover = net_random() % remaining + low;
retry:
	if (last_used_port != rover &&
	    !idr_find(ps, (unsigned short) rover)) {
		int ret = cma_alloc_port(ps, id_priv, rover);
		/*
		 * Remember previously used port number in order to avoid
		 * re-using same port immediately after it is closed.
		 */
		if (!ret)
			last_used_port = rover;
		if (ret != -EADDRNOTAVAIL)
			return ret;
	}
	if (--remaining) {
		rover++;
		if ((rover < low) || (rover > high))
			rover = low;
		goto retry;
	}
	return -EADDRNOTAVAIL;
}

/*
 * Check that the requested port is available.  This is called when trying to
 * bind to a specific port, or when trying to listen on a bound port.  In
 * the latter case, the provided id_priv may already be on the bind_list, but
 * we still need to check that it's okay to start listening.
 */
static int cma_check_port(struct rdma_bind_list *bind_list,
			  struct rdma_id_private *id_priv, uint8_t reuseaddr)
{
	struct rdma_id_private *cur_id;
	struct sockaddr *addr, *cur_addr;

	addr = cma_src_addr(id_priv);
	hlist_for_each_entry(cur_id, &bind_list->owners, node) {
		if (id_priv == cur_id)
			continue;

		if ((cur_id->state != RDMA_CM_LISTEN) && reuseaddr &&
		    cur_id->reuseaddr)
			continue;

		cur_addr = cma_src_addr(cur_id);
		if (id_priv->afonly && cur_id->afonly &&
		    (addr->sa_family != cur_addr->sa_family))
			continue;

		if (cma_any_addr(addr) || cma_any_addr(cur_addr))
			return -EADDRNOTAVAIL;

		if (!cma_addr_cmp(addr, cur_addr))
			return -EADDRINUSE;
	}
	return 0;
}

static int cma_use_port(struct idr *ps, struct rdma_id_private *id_priv)
{
	struct rdma_bind_list *bind_list;
	unsigned short snum;
	int ret;

	snum = ntohs(cma_port(cma_src_addr(id_priv)));
	if (snum < PROT_SOCK && !capable(CAP_NET_BIND_SERVICE))
		return -EACCES;

	bind_list = idr_find(ps, snum);
	if (!bind_list) {
		ret = cma_alloc_port(ps, id_priv, snum);
	} else {
		ret = cma_check_port(bind_list, id_priv, id_priv->reuseaddr);
		if (!ret)
			cma_bind_port(bind_list, id_priv);
	}
	return ret;
}

static int cma_bind_listen(struct rdma_id_private *id_priv)
{
	struct rdma_bind_list *bind_list = id_priv->bind_list;
	int ret = 0;

	mutex_lock(&lock);
	if (bind_list->owners.first->next)
		ret = cma_check_port(bind_list, id_priv, 0);
	mutex_unlock(&lock);
	return ret;
}

static struct idr *cma_select_inet_ps(struct rdma_id_private *id_priv)
{
	switch (id_priv->id.ps) {
	case RDMA_PS_TCP:
		return &tcp_ps;
	case RDMA_PS_UDP:
		return &udp_ps;
	case RDMA_PS_IPOIB:
		return &ipoib_ps;
	case RDMA_PS_IB:
		return &ib_ps;
	default:
		return NULL;
	}
}

static struct idr *cma_select_ib_ps(struct rdma_id_private *id_priv)
{
	struct idr *ps = NULL;
	struct sockaddr_ib *sib;
	u64 sid_ps, mask, sid;

	sib = (struct sockaddr_ib *) cma_src_addr(id_priv);
	mask = be64_to_cpu(sib->sib_sid_mask) & RDMA_IB_IP_PS_MASK;
	sid = be64_to_cpu(sib->sib_sid) & mask;

	if ((id_priv->id.ps == RDMA_PS_IB) && (sid == (RDMA_IB_IP_PS_IB & mask))) {
		sid_ps = RDMA_IB_IP_PS_IB;
		ps = &ib_ps;
	} else if (((id_priv->id.ps == RDMA_PS_IB) || (id_priv->id.ps == RDMA_PS_TCP)) &&
		   (sid == (RDMA_IB_IP_PS_TCP & mask))) {
		sid_ps = RDMA_IB_IP_PS_TCP;
		ps = &tcp_ps;
	} else if (((id_priv->id.ps == RDMA_PS_IB) || (id_priv->id.ps == RDMA_PS_UDP)) &&
		   (sid == (RDMA_IB_IP_PS_UDP & mask))) {
		sid_ps = RDMA_IB_IP_PS_UDP;
		ps = &udp_ps;
	}

	if (ps) {
		sib->sib_sid = cpu_to_be64(sid_ps | ntohs(cma_port((struct sockaddr *) sib)));
		sib->sib_sid_mask = cpu_to_be64(RDMA_IB_IP_PS_MASK |
						be64_to_cpu(sib->sib_sid_mask));
	}
	return ps;
}

static int cma_get_port(struct rdma_id_private *id_priv)
{
	struct idr *ps;
	int ret;

	if (cma_family(id_priv) != AF_IB)
		ps = cma_select_inet_ps(id_priv);
	else
		ps = cma_select_ib_ps(id_priv);
	if (!ps)
		return -EPROTONOSUPPORT;

	mutex_lock(&lock);
	if (cma_any_port(cma_src_addr(id_priv)))
		ret = cma_alloc_any_port(ps, id_priv);
	else
		ret = cma_use_port(ps, id_priv);
	mutex_unlock(&lock);

	return ret;
}

static int cma_check_linklocal(struct rdma_dev_addr *dev_addr,
			       struct sockaddr *addr)
{
#if IS_ENABLED(CONFIG_IPV6)
	struct sockaddr_in6 *sin6;

	if (addr->sa_family != AF_INET6)
		return 0;

	sin6 = (struct sockaddr_in6 *) addr;
	if ((ipv6_addr_type(&sin6->sin6_addr) & IPV6_ADDR_LINKLOCAL) &&
	    !sin6->sin6_scope_id)
			return -EINVAL;

	dev_addr->bound_dev_if = sin6->sin6_scope_id;
#endif
	return 0;
}

int rdma_listen(struct rdma_cm_id *id, int backlog)
{
	struct rdma_id_private *id_priv;
	int ret;

	id_priv = container_of(id, struct rdma_id_private, id);
	if (id_priv->state == RDMA_CM_IDLE) {
		id->route.addr.src_addr.ss_family = AF_INET;
		ret = rdma_bind_addr(id, cma_src_addr(id_priv));
		if (ret)
			return ret;
	}

	if (!cma_comp_exch(id_priv, RDMA_CM_ADDR_BOUND, RDMA_CM_LISTEN))
		return -EINVAL;

	if (id_priv->reuseaddr) {
		ret = cma_bind_listen(id_priv);
		if (ret)
			goto err;
	}

	id_priv->backlog = backlog;
	if (id->device) {
		switch (rdma_node_get_transport(id->device->node_type)) {
		case RDMA_TRANSPORT_IB:
			ret = cma_ib_listen(id_priv);
			if (ret)
				goto err;
			break;
		case RDMA_TRANSPORT_IWARP:
			ret = cma_iw_listen(id_priv, backlog);
			if (ret)
				goto err;
			break;
		default:
			ret = -ENOSYS;
			goto err;
		}
	} else
		cma_listen_on_all(id_priv);

	return 0;
err:
	id_priv->backlog = 0;
	cma_comp_exch(id_priv, RDMA_CM_LISTEN, RDMA_CM_ADDR_BOUND);
	return ret;
}
EXPORT_SYMBOL(rdma_listen);

int rdma_bind_addr(struct rdma_cm_id *id, struct sockaddr *addr)
{
	struct rdma_id_private *id_priv;
	int ret;

	if (addr->sa_family != AF_INET && addr->sa_family != AF_INET6 &&
	    addr->sa_family != AF_IB)
		return -EAFNOSUPPORT;

	id_priv = container_of(id, struct rdma_id_private, id);
	if (!cma_comp_exch(id_priv, RDMA_CM_IDLE, RDMA_CM_ADDR_BOUND))
		return -EINVAL;

	ret = cma_check_linklocal(&id->route.addr.dev_addr, addr);
	if (ret)
		goto err1;

	if (!cma_any_addr(addr)) {
		ret = cma_translate_addr(addr, &id->route.addr.dev_addr);
		if (ret)
			goto err1;

		ret = cma_acquire_dev(id_priv, NULL);
		if (ret)
			goto err1;
	}

	memcpy(cma_src_addr(id_priv), addr, rdma_addr_size(addr));
	if (!(id_priv->options & (1 << CMA_OPTION_AFONLY))) {
		if (addr->sa_family == AF_INET)
			id_priv->afonly = 1;
#if IS_ENABLED(CONFIG_IPV6)
		else if (addr->sa_family == AF_INET6)
			id_priv->afonly = init_net.ipv6.sysctl.bindv6only;
#endif
	}
	ret = cma_get_port(id_priv);
	if (ret)
		goto err2;

	return 0;
err2:
	if (id_priv->cma_dev)
		cma_release_dev(id_priv);
err1:
	cma_comp_exch(id_priv, RDMA_CM_ADDR_BOUND, RDMA_CM_IDLE);
	return ret;
}
EXPORT_SYMBOL(rdma_bind_addr);

static int cma_format_hdr(void *hdr, struct rdma_id_private *id_priv)
{
	struct cma_hdr *cma_hdr;

	cma_hdr = hdr;
	cma_hdr->cma_version = CMA_VERSION;
	if (cma_family(id_priv) == AF_INET) {
		struct sockaddr_in *src4, *dst4;

		src4 = (struct sockaddr_in *) cma_src_addr(id_priv);
		dst4 = (struct sockaddr_in *) cma_dst_addr(id_priv);

		cma_set_ip_ver(cma_hdr, 4);
		cma_hdr->src_addr.ip4.addr = src4->sin_addr.s_addr;
		cma_hdr->dst_addr.ip4.addr = dst4->sin_addr.s_addr;
		cma_hdr->port = src4->sin_port;
	} else if (cma_family(id_priv) == AF_INET6) {
		struct sockaddr_in6 *src6, *dst6;

		src6 = (struct sockaddr_in6 *) cma_src_addr(id_priv);
		dst6 = (struct sockaddr_in6 *) cma_dst_addr(id_priv);

		cma_set_ip_ver(cma_hdr, 6);
		cma_hdr->src_addr.ip6 = src6->sin6_addr;
		cma_hdr->dst_addr.ip6 = dst6->sin6_addr;
		cma_hdr->port = src6->sin6_port;
	}
	return 0;
}

static int cma_sidr_rep_handler(struct ib_cm_id *cm_id,
				struct ib_cm_event *ib_event)
{
	struct rdma_id_private *id_priv = cm_id->context;
	struct rdma_cm_event event;
	struct ib_cm_sidr_rep_event_param *rep = &ib_event->param.sidr_rep_rcvd;
	int ret = 0;

	if (cma_disable_callback(id_priv, RDMA_CM_CONNECT))
		return 0;

	memset(&event, 0, sizeof event);
	switch (ib_event->event) {
	case IB_CM_SIDR_REQ_ERROR:
		event.event = RDMA_CM_EVENT_UNREACHABLE;
		event.status = -ETIMEDOUT;
		break;
	case IB_CM_SIDR_REP_RECEIVED:
		event.param.ud.private_data = ib_event->private_data;
		event.param.ud.private_data_len = IB_CM_SIDR_REP_PRIVATE_DATA_SIZE;
		if (rep->status != IB_SIDR_SUCCESS) {
			event.event = RDMA_CM_EVENT_UNREACHABLE;
			event.status = ib_event->param.sidr_rep_rcvd.status;
			break;
		}
		ret = cma_set_qkey(id_priv, rep->qkey);
		if (ret) {
			event.event = RDMA_CM_EVENT_ADDR_ERROR;
			event.status = ret;
			break;
		}
		ib_init_ah_from_path(id_priv->id.device, id_priv->id.port_num,
				     id_priv->id.route.path_rec,
				     &event.param.ud.ah_attr);
		event.param.ud.qp_num = rep->qpn;
		event.param.ud.qkey = rep->qkey;
		event.event = RDMA_CM_EVENT_ESTABLISHED;
		event.status = 0;
		break;
	default:
		printk(KERN_ERR "RDMA CMA: unexpected IB CM event: %d\n",
		       ib_event->event);
		goto out;
	}

	ret = id_priv->id.event_handler(&id_priv->id, &event);
	if (ret) {
		/* Destroy the CM ID by returning a non-zero value. */
		id_priv->cm_id.ib = NULL;
		cma_exch(id_priv, RDMA_CM_DESTROYING);
		mutex_unlock(&id_priv->handler_mutex);
		rdma_destroy_id(&id_priv->id);
		return ret;
	}
out:
	mutex_unlock(&id_priv->handler_mutex);
	return ret;
}

static int cma_resolve_ib_udp(struct rdma_id_private *id_priv,
			      struct rdma_conn_param *conn_param)
{
	struct ib_cm_sidr_req_param req;
	struct ib_cm_id	*id;
	void *private_data;
	int offset, ret;

	memset(&req, 0, sizeof req);
	offset = cma_user_data_offset(id_priv);
	req.private_data_len = offset + conn_param->private_data_len;
	if (req.private_data_len < conn_param->private_data_len)
		return -EINVAL;

	if (req.private_data_len) {
		private_data = kzalloc(req.private_data_len, GFP_ATOMIC);
		if (!private_data)
			return -ENOMEM;
	} else {
		private_data = NULL;
	}

	if (conn_param->private_data && conn_param->private_data_len)
		memcpy(private_data + offset, conn_param->private_data,
		       conn_param->private_data_len);

	if (private_data) {
		ret = cma_format_hdr(private_data, id_priv);
		if (ret)
			goto out;
		req.private_data = private_data;
	}

	id = ib_create_cm_id(id_priv->id.device, cma_sidr_rep_handler,
			     id_priv);
	if (IS_ERR(id)) {
		ret = PTR_ERR(id);
		goto out;
	}
	id_priv->cm_id.ib = id;

	req.path = id_priv->id.route.path_rec;
	req.service_id = rdma_get_service_id(&id_priv->id, cma_dst_addr(id_priv));
	req.timeout_ms = 1 << (CMA_CM_RESPONSE_TIMEOUT - 8);
	req.max_cm_retries = CMA_MAX_CM_RETRIES;

	ret = ib_send_cm_sidr_req(id_priv->cm_id.ib, &req);
	if (ret) {
		ib_destroy_cm_id(id_priv->cm_id.ib);
		id_priv->cm_id.ib = NULL;
	}
out:
	kfree(private_data);
	return ret;
}

static int cma_connect_ib(struct rdma_id_private *id_priv,
			  struct rdma_conn_param *conn_param)
{
	struct ib_cm_req_param req;
	struct rdma_route *route;
	void *private_data;
	struct ib_cm_id	*id;
	int offset, ret;

	memset(&req, 0, sizeof req);
	offset = cma_user_data_offset(id_priv);
	req.private_data_len = offset + conn_param->private_data_len;
	if (req.private_data_len < conn_param->private_data_len)
		return -EINVAL;

	if (req.private_data_len) {
		private_data = kzalloc(req.private_data_len, GFP_ATOMIC);
		if (!private_data)
			return -ENOMEM;
	} else {
		private_data = NULL;
	}

	if (conn_param->private_data && conn_param->private_data_len)
		memcpy(private_data + offset, conn_param->private_data,
		       conn_param->private_data_len);

	id = ib_create_cm_id(id_priv->id.device, cma_ib_handler, id_priv);
	if (IS_ERR(id)) {
		ret = PTR_ERR(id);
		goto out;
	}
	id_priv->cm_id.ib = id;

	route = &id_priv->id.route;
	if (private_data) {
		ret = cma_format_hdr(private_data, id_priv);
		if (ret)
			goto out;
		req.private_data = private_data;
	}

	req.primary_path = &route->path_rec[0];
	if (route->num_paths == 2)
		req.alternate_path = &route->path_rec[1];

	req.service_id = rdma_get_service_id(&id_priv->id, cma_dst_addr(id_priv));
	req.qp_num = id_priv->qp_num;
	req.qp_type = id_priv->id.qp_type;
	req.starting_psn = id_priv->seq_num;
	req.responder_resources = conn_param->responder_resources;
	req.initiator_depth = conn_param->initiator_depth;
	req.flow_control = conn_param->flow_control;
	req.retry_count = min_t(u8, 7, conn_param->retry_count);
	req.rnr_retry_count = min_t(u8, 7, conn_param->rnr_retry_count);
	req.remote_cm_response_timeout = CMA_CM_RESPONSE_TIMEOUT;
	req.local_cm_response_timeout = CMA_CM_RESPONSE_TIMEOUT;
	req.max_cm_retries = CMA_MAX_CM_RETRIES;
	req.srq = id_priv->srq ? 1 : 0;

	ret = ib_send_cm_req(id_priv->cm_id.ib, &req);
out:
	if (ret && !IS_ERR(id)) {
		ib_destroy_cm_id(id);
		id_priv->cm_id.ib = NULL;
	}

	kfree(private_data);
	return ret;
}

static int cma_connect_iw(struct rdma_id_private *id_priv,
			  struct rdma_conn_param *conn_param)
{
	struct iw_cm_id *cm_id;
	int ret;
	struct iw_cm_conn_param iw_param;

	cm_id = iw_create_cm_id(id_priv->id.device, cma_iw_handler, id_priv);
	if (IS_ERR(cm_id))
		return PTR_ERR(cm_id);

	id_priv->cm_id.iw = cm_id;

	memcpy(&cm_id->local_addr, cma_src_addr(id_priv),
	       rdma_addr_size(cma_src_addr(id_priv)));
	memcpy(&cm_id->remote_addr, cma_dst_addr(id_priv),
	       rdma_addr_size(cma_dst_addr(id_priv)));

	ret = cma_modify_qp_rtr(id_priv, conn_param);
	if (ret)
		goto out;

	if (conn_param) {
		iw_param.ord = conn_param->initiator_depth;
		iw_param.ird = conn_param->responder_resources;
		iw_param.private_data = conn_param->private_data;
		iw_param.private_data_len = conn_param->private_data_len;
		iw_param.qpn = id_priv->id.qp ? id_priv->qp_num : conn_param->qp_num;
	} else {
		memset(&iw_param, 0, sizeof iw_param);
		iw_param.qpn = id_priv->qp_num;
	}
	ret = iw_cm_connect(cm_id, &iw_param);
out:
	if (ret) {
		iw_destroy_cm_id(cm_id);
		id_priv->cm_id.iw = NULL;
	}
	return ret;
}

int rdma_connect(struct rdma_cm_id *id, struct rdma_conn_param *conn_param)
{
	struct rdma_id_private *id_priv;
	int ret;

	id_priv = container_of(id, struct rdma_id_private, id);
	if (!cma_comp_exch(id_priv, RDMA_CM_ROUTE_RESOLVED, RDMA_CM_CONNECT))
		return -EINVAL;

	if (!id->qp) {
		id_priv->qp_num = conn_param->qp_num;
		id_priv->srq = conn_param->srq;
	}

	switch (rdma_node_get_transport(id->device->node_type)) {
	case RDMA_TRANSPORT_IB:
		if (id->qp_type == IB_QPT_UD)
			ret = cma_resolve_ib_udp(id_priv, conn_param);
		else
			ret = cma_connect_ib(id_priv, conn_param);
		break;
	case RDMA_TRANSPORT_IWARP:
		ret = cma_connect_iw(id_priv, conn_param);
		break;
	default:
		ret = -ENOSYS;
		break;
	}
	if (ret)
		goto err;

	return 0;
err:
	cma_comp_exch(id_priv, RDMA_CM_CONNECT, RDMA_CM_ROUTE_RESOLVED);
	return ret;
}
EXPORT_SYMBOL(rdma_connect);

static int cma_accept_ib(struct rdma_id_private *id_priv,
			 struct rdma_conn_param *conn_param)
{
	struct ib_cm_rep_param rep;
	int ret;

	ret = cma_modify_qp_rtr(id_priv, conn_param);
	if (ret)
		goto out;

	ret = cma_modify_qp_rts(id_priv, conn_param);
	if (ret)
		goto out;

	memset(&rep, 0, sizeof rep);
	rep.qp_num = id_priv->qp_num;
	rep.starting_psn = id_priv->seq_num;
	rep.private_data = conn_param->private_data;
	rep.private_data_len = conn_param->private_data_len;
	rep.responder_resources = conn_param->responder_resources;
	rep.initiator_depth = conn_param->initiator_depth;
	rep.failover_accepted = 0;
	rep.flow_control = conn_param->flow_control;
	rep.rnr_retry_count = min_t(u8, 7, conn_param->rnr_retry_count);
	rep.srq = id_priv->srq ? 1 : 0;

	ret = ib_send_cm_rep(id_priv->cm_id.ib, &rep);
out:
	return ret;
}

static int cma_accept_iw(struct rdma_id_private *id_priv,
		  struct rdma_conn_param *conn_param)
{
	struct iw_cm_conn_param iw_param;
	int ret;

	ret = cma_modify_qp_rtr(id_priv, conn_param);
	if (ret)
		return ret;

	iw_param.ord = conn_param->initiator_depth;
	iw_param.ird = conn_param->responder_resources;
	iw_param.private_data = conn_param->private_data;
	iw_param.private_data_len = conn_param->private_data_len;
	if (id_priv->id.qp) {
		iw_param.qpn = id_priv->qp_num;
	} else
		iw_param.qpn = conn_param->qp_num;

	return iw_cm_accept(id_priv->cm_id.iw, &iw_param);
}

static int cma_send_sidr_rep(struct rdma_id_private *id_priv,
			     enum ib_cm_sidr_status status, u32 qkey,
			     const void *private_data, int private_data_len)
{
	struct ib_cm_sidr_rep_param rep;
	int ret;

	memset(&rep, 0, sizeof rep);
	rep.status = status;
	if (status == IB_SIDR_SUCCESS) {
		ret = cma_set_qkey(id_priv, qkey);
		if (ret)
			return ret;
		rep.qp_num = id_priv->qp_num;
		rep.qkey = id_priv->qkey;
	}
	rep.private_data = private_data;
	rep.private_data_len = private_data_len;

	return ib_send_cm_sidr_rep(id_priv->cm_id.ib, &rep);
}

int rdma_accept(struct rdma_cm_id *id, struct rdma_conn_param *conn_param)
{
	struct rdma_id_private *id_priv;
	int ret;

	id_priv = container_of(id, struct rdma_id_private, id);

	id_priv->owner = task_pid_nr(current);

	if (!cma_comp(id_priv, RDMA_CM_CONNECT))
		return -EINVAL;

	if (!id->qp && conn_param) {
		id_priv->qp_num = conn_param->qp_num;
		id_priv->srq = conn_param->srq;
	}

	switch (rdma_node_get_transport(id->device->node_type)) {
	case RDMA_TRANSPORT_IB:
		if (id->qp_type == IB_QPT_UD) {
			if (conn_param)
				ret = cma_send_sidr_rep(id_priv, IB_SIDR_SUCCESS,
							conn_param->qkey,
							conn_param->private_data,
							conn_param->private_data_len);
			else
				ret = cma_send_sidr_rep(id_priv, IB_SIDR_SUCCESS,
							0, NULL, 0);
		} else {
			if (conn_param)
				ret = cma_accept_ib(id_priv, conn_param);
			else
				ret = cma_rep_recv(id_priv);
		}
		break;
	case RDMA_TRANSPORT_IWARP:
		ret = cma_accept_iw(id_priv, conn_param);
		break;
	default:
		ret = -ENOSYS;
		break;
	}

	if (ret)
		goto reject;

	return 0;
reject:
	cma_modify_qp_err(id_priv);
	rdma_reject(id, NULL, 0);
	return ret;
}
EXPORT_SYMBOL(rdma_accept);

int rdma_notify(struct rdma_cm_id *id, enum ib_event_type event)
{
	struct rdma_id_private *id_priv;
	int ret;

	id_priv = container_of(id, struct rdma_id_private, id);
	if (!id_priv->cm_id.ib)
		return -EINVAL;

	switch (id->device->node_type) {
	case RDMA_NODE_IB_CA:
		ret = ib_cm_notify(id_priv->cm_id.ib, event);
		break;
	default:
		ret = 0;
		break;
	}
	return ret;
}
EXPORT_SYMBOL(rdma_notify);

int rdma_reject(struct rdma_cm_id *id, const void *private_data,
		u8 private_data_len)
{
	struct rdma_id_private *id_priv;
	int ret;

	id_priv = container_of(id, struct rdma_id_private, id);
	if (!id_priv->cm_id.ib)
		return -EINVAL;

	switch (rdma_node_get_transport(id->device->node_type)) {
	case RDMA_TRANSPORT_IB:
		if (id->qp_type == IB_QPT_UD)
			ret = cma_send_sidr_rep(id_priv, IB_SIDR_REJECT, 0,
						private_data, private_data_len);
		else
			ret = ib_send_cm_rej(id_priv->cm_id.ib,
					     IB_CM_REJ_CONSUMER_DEFINED, NULL,
					     0, private_data, private_data_len);
		break;
	case RDMA_TRANSPORT_IWARP:
		ret = iw_cm_reject(id_priv->cm_id.iw,
				   private_data, private_data_len);
		break;
	default:
		ret = -ENOSYS;
		break;
	}
	return ret;
}
EXPORT_SYMBOL(rdma_reject);

int rdma_disconnect(struct rdma_cm_id *id)
{
	struct rdma_id_private *id_priv;
	int ret;

	id_priv = container_of(id, struct rdma_id_private, id);
	if (!id_priv->cm_id.ib)
		return -EINVAL;

	switch (rdma_node_get_transport(id->device->node_type)) {
	case RDMA_TRANSPORT_IB:
		ret = cma_modify_qp_err(id_priv);
		if (ret)
			goto out;
		/* Initiate or respond to a disconnect. */
		if (ib_send_cm_dreq(id_priv->cm_id.ib, NULL, 0))
			ib_send_cm_drep(id_priv->cm_id.ib, NULL, 0);
		break;
	case RDMA_TRANSPORT_IWARP:
		ret = iw_cm_disconnect(id_priv->cm_id.iw, 0);
		break;
	default:
		ret = -EINVAL;
		break;
	}
out:
	return ret;
}
EXPORT_SYMBOL(rdma_disconnect);

static int cma_ib_mc_handler(int status, struct ib_sa_multicast *multicast)
{
	struct rdma_id_private *id_priv;
	struct cma_multicast *mc = multicast->context;
	struct rdma_cm_event event;
	int ret;

	id_priv = mc->id_priv;
	if (cma_disable_callback(id_priv, RDMA_CM_ADDR_BOUND) &&
	    cma_disable_callback(id_priv, RDMA_CM_ADDR_RESOLVED))
		return 0;

	if (!status)
		status = cma_set_qkey(id_priv, be32_to_cpu(multicast->rec.qkey));
	mutex_lock(&id_priv->qp_mutex);
	if (!status && id_priv->id.qp)
		status = ib_attach_mcast(id_priv->id.qp, &multicast->rec.mgid,
					 be16_to_cpu(multicast->rec.mlid));
	mutex_unlock(&id_priv->qp_mutex);

	memset(&event, 0, sizeof event);
	event.status = status;
	event.param.ud.private_data = mc->context;
	if (!status) {
		event.event = RDMA_CM_EVENT_MULTICAST_JOIN;
		ib_init_ah_from_mcmember(id_priv->id.device,
					 id_priv->id.port_num, &multicast->rec,
					 &event.param.ud.ah_attr);
		event.param.ud.qp_num = 0xFFFFFF;
		event.param.ud.qkey = be32_to_cpu(multicast->rec.qkey);
	} else
		event.event = RDMA_CM_EVENT_MULTICAST_ERROR;

	ret = id_priv->id.event_handler(&id_priv->id, &event);
	if (ret) {
		cma_exch(id_priv, RDMA_CM_DESTROYING);
		mutex_unlock(&id_priv->handler_mutex);
		rdma_destroy_id(&id_priv->id);
		return 0;
	}

	mutex_unlock(&id_priv->handler_mutex);
	return 0;
}

static void cma_set_mgid(struct rdma_id_private *id_priv,
			 struct sockaddr *addr, union ib_gid *mgid)
{
	unsigned char mc_map[MAX_ADDR_LEN];
	struct rdma_dev_addr *dev_addr = &id_priv->id.route.addr.dev_addr;
	struct sockaddr_in *sin = (struct sockaddr_in *) addr;
	struct sockaddr_in6 *sin6 = (struct sockaddr_in6 *) addr;

	if (cma_any_addr(addr)) {
		memset(mgid, 0, sizeof *mgid);
	} else if ((addr->sa_family == AF_INET6) &&
		   ((be32_to_cpu(sin6->sin6_addr.s6_addr32[0]) & 0xFFF0FFFF) ==
								 0xFF10A01B)) {
		/* IPv6 address is an SA assigned MGID. */
		memcpy(mgid, &sin6->sin6_addr, sizeof *mgid);
	} else if (addr->sa_family == AF_IB) {
		memcpy(mgid, &((struct sockaddr_ib *) addr)->sib_addr, sizeof *mgid);
	} else if ((addr->sa_family == AF_INET6)) {
		ipv6_ib_mc_map(&sin6->sin6_addr, dev_addr->broadcast, mc_map);
		if (id_priv->id.ps == RDMA_PS_UDP)
			mc_map[7] = 0x01;	/* Use RDMA CM signature */
		*mgid = *(union ib_gid *) (mc_map + 4);
	} else {
		ip_ib_mc_map(sin->sin_addr.s_addr, dev_addr->broadcast, mc_map);
		if (id_priv->id.ps == RDMA_PS_UDP)
			mc_map[7] = 0x01;	/* Use RDMA CM signature */
		*mgid = *(union ib_gid *) (mc_map + 4);
	}
}

static int cma_join_ib_multicast(struct rdma_id_private *id_priv,
				 struct cma_multicast *mc)
{
	struct ib_sa_mcmember_rec rec;
	struct rdma_dev_addr *dev_addr = &id_priv->id.route.addr.dev_addr;
	ib_sa_comp_mask comp_mask;
	int ret;

	ib_addr_get_mgid(dev_addr, &rec.mgid);
	ret = ib_sa_get_mcmember_rec(id_priv->id.device, id_priv->id.port_num,
				     &rec.mgid, &rec);
	if (ret)
		return ret;

	ret = cma_set_qkey(id_priv, 0);
	if (ret)
		return ret;

	cma_set_mgid(id_priv, (struct sockaddr *) &mc->addr, &rec.mgid);
	rec.qkey = cpu_to_be32(id_priv->qkey);
	rdma_addr_get_sgid(dev_addr, &rec.port_gid);
	rec.pkey = cpu_to_be16(ib_addr_get_pkey(dev_addr));
	rec.join_state = 1;

	comp_mask = IB_SA_MCMEMBER_REC_MGID | IB_SA_MCMEMBER_REC_PORT_GID |
		    IB_SA_MCMEMBER_REC_PKEY | IB_SA_MCMEMBER_REC_JOIN_STATE |
		    IB_SA_MCMEMBER_REC_QKEY | IB_SA_MCMEMBER_REC_SL |
		    IB_SA_MCMEMBER_REC_FLOW_LABEL |
		    IB_SA_MCMEMBER_REC_TRAFFIC_CLASS;

	if (id_priv->id.ps == RDMA_PS_IPOIB)
		comp_mask |= IB_SA_MCMEMBER_REC_RATE |
			     IB_SA_MCMEMBER_REC_RATE_SELECTOR |
			     IB_SA_MCMEMBER_REC_MTU_SELECTOR |
			     IB_SA_MCMEMBER_REC_MTU |
			     IB_SA_MCMEMBER_REC_HOP_LIMIT;

	mc->multicast.ib = ib_sa_join_multicast(&sa_client, id_priv->id.device,
						id_priv->id.port_num, &rec,
						comp_mask, GFP_KERNEL,
						cma_ib_mc_handler, mc);
	return PTR_ERR_OR_ZERO(mc->multicast.ib);
}

static void iboe_mcast_work_handler(struct work_struct *work)
{
	struct iboe_mcast_work *mw = container_of(work, struct iboe_mcast_work, work);
	struct cma_multicast *mc = mw->mc;
	struct ib_sa_multicast *m = mc->multicast.ib;

	mc->multicast.ib->context = mc;
	cma_ib_mc_handler(0, m);
	kref_put(&mc->mcref, release_mc);
	kfree(mw);
}

static void cma_iboe_set_mgid(struct sockaddr *addr, union ib_gid *mgid)
{
	struct sockaddr_in *sin = (struct sockaddr_in *)addr;
	struct sockaddr_in6 *sin6 = (struct sockaddr_in6 *)addr;

	if (cma_any_addr(addr)) {
		memset(mgid, 0, sizeof *mgid);
	} else if (addr->sa_family == AF_INET6) {
		memcpy(mgid, &sin6->sin6_addr, sizeof *mgid);
	} else {
		mgid->raw[0] = 0xff;
		mgid->raw[1] = 0x0e;
		mgid->raw[2] = 0;
		mgid->raw[3] = 0;
		mgid->raw[4] = 0;
		mgid->raw[5] = 0;
		mgid->raw[6] = 0;
		mgid->raw[7] = 0;
		mgid->raw[8] = 0;
		mgid->raw[9] = 0;
		mgid->raw[10] = 0xff;
		mgid->raw[11] = 0xff;
		*(__be32 *)(&mgid->raw[12]) = sin->sin_addr.s_addr;
	}
}

static int cma_iboe_join_multicast(struct rdma_id_private *id_priv,
				   struct cma_multicast *mc)
{
	struct iboe_mcast_work *work;
	struct rdma_dev_addr *dev_addr = &id_priv->id.route.addr.dev_addr;
	int err;
	struct sockaddr *addr = (struct sockaddr *)&mc->addr;
	struct net_device *ndev = NULL;

	if (cma_zero_addr((struct sockaddr *)&mc->addr))
		return -EINVAL;

	work = kzalloc(sizeof *work, GFP_KERNEL);
	if (!work)
		return -ENOMEM;

	mc->multicast.ib = kzalloc(sizeof(struct ib_sa_multicast), GFP_KERNEL);
	if (!mc->multicast.ib) {
		err = -ENOMEM;
		goto out1;
	}

	cma_iboe_set_mgid(addr, &mc->multicast.ib->rec.mgid);

	mc->multicast.ib->rec.pkey = cpu_to_be16(0xffff);
	if (id_priv->id.ps == RDMA_PS_UDP)
		mc->multicast.ib->rec.qkey = cpu_to_be32(RDMA_UDP_QKEY);

	if (dev_addr->bound_dev_if)
		ndev = dev_get_by_index(&init_net, dev_addr->bound_dev_if);
	if (!ndev) {
		err = -ENODEV;
		goto out2;
	}
	mc->multicast.ib->rec.rate = iboe_get_rate(ndev);
	mc->multicast.ib->rec.hop_limit = 1;
	mc->multicast.ib->rec.mtu = iboe_get_mtu(ndev->mtu);
	dev_put(ndev);
	if (!mc->multicast.ib->rec.mtu) {
		err = -EINVAL;
		goto out2;
	}
	iboe_addr_get_sgid(dev_addr, &mc->multicast.ib->rec.port_gid);
	work->id = id_priv;
	work->mc = mc;
	INIT_WORK(&work->work, iboe_mcast_work_handler);
	kref_get(&mc->mcref);
	queue_work(cma_wq, &work->work);

	return 0;

out2:
	kfree(mc->multicast.ib);
out1:
	kfree(work);
	return err;
}

int rdma_join_multicast(struct rdma_cm_id *id, struct sockaddr *addr,
			void *context)
{
	struct rdma_id_private *id_priv;
	struct cma_multicast *mc;
	int ret;

	id_priv = container_of(id, struct rdma_id_private, id);
	if (!cma_comp(id_priv, RDMA_CM_ADDR_BOUND) &&
	    !cma_comp(id_priv, RDMA_CM_ADDR_RESOLVED))
		return -EINVAL;

	mc = kmalloc(sizeof *mc, GFP_KERNEL);
	if (!mc)
		return -ENOMEM;

	memcpy(&mc->addr, addr, rdma_addr_size(addr));
	mc->context = context;
	mc->id_priv = id_priv;

	spin_lock(&id_priv->lock);
	list_add(&mc->list, &id_priv->mc_list);
	spin_unlock(&id_priv->lock);

	switch (rdma_node_get_transport(id->device->node_type)) {
	case RDMA_TRANSPORT_IB:
		switch (rdma_port_get_link_layer(id->device, id->port_num)) {
		case IB_LINK_LAYER_INFINIBAND:
			ret = cma_join_ib_multicast(id_priv, mc);
			break;
		case IB_LINK_LAYER_ETHERNET:
			kref_init(&mc->mcref);
			ret = cma_iboe_join_multicast(id_priv, mc);
			break;
		default:
			ret = -EINVAL;
		}
		break;
	default:
		ret = -ENOSYS;
		break;
	}

	if (ret) {
		spin_lock_irq(&id_priv->lock);
		list_del(&mc->list);
		spin_unlock_irq(&id_priv->lock);
		kfree(mc);
	}
	return ret;
}
EXPORT_SYMBOL(rdma_join_multicast);

void rdma_leave_multicast(struct rdma_cm_id *id, struct sockaddr *addr)
{
	struct rdma_id_private *id_priv;
	struct cma_multicast *mc;

	id_priv = container_of(id, struct rdma_id_private, id);
	spin_lock_irq(&id_priv->lock);
	list_for_each_entry(mc, &id_priv->mc_list, list) {
		if (!memcmp(&mc->addr, addr, rdma_addr_size(addr))) {
			list_del(&mc->list);
			spin_unlock_irq(&id_priv->lock);

			if (id->qp)
				ib_detach_mcast(id->qp,
						&mc->multicast.ib->rec.mgid,
						be16_to_cpu(mc->multicast.ib->rec.mlid));
			if (rdma_node_get_transport(id_priv->cma_dev->device->node_type) == RDMA_TRANSPORT_IB) {
				switch (rdma_port_get_link_layer(id->device, id->port_num)) {
				case IB_LINK_LAYER_INFINIBAND:
					ib_sa_free_multicast(mc->multicast.ib);
					kfree(mc);
					break;
				case IB_LINK_LAYER_ETHERNET:
					kref_put(&mc->mcref, release_mc);
					break;
				default:
					break;
				}
			}
			return;
		}
	}
	spin_unlock_irq(&id_priv->lock);
}
EXPORT_SYMBOL(rdma_leave_multicast);

static int cma_netdev_change(struct net_device *ndev, struct rdma_id_private *id_priv)
{
	struct rdma_dev_addr *dev_addr;
	struct cma_ndev_work *work;

	dev_addr = &id_priv->id.route.addr.dev_addr;

	if ((dev_addr->bound_dev_if == ndev->ifindex) &&
	    memcmp(dev_addr->src_dev_addr, ndev->dev_addr, ndev->addr_len)) {
		printk(KERN_INFO "RDMA CM addr change for ndev %s used by id %p\n",
		       ndev->name, &id_priv->id);
		work = kzalloc(sizeof *work, GFP_KERNEL);
		if (!work)
			return -ENOMEM;

		INIT_WORK(&work->work, cma_ndev_work_handler);
		work->id = id_priv;
		work->event.event = RDMA_CM_EVENT_ADDR_CHANGE;
		atomic_inc(&id_priv->refcount);
		queue_work(cma_wq, &work->work);
	}

	return 0;
}

static int cma_netdev_callback(struct notifier_block *self, unsigned long event,
			       void *ptr)
{
	struct net_device *ndev = netdev_notifier_info_to_dev(ptr);
	struct cma_device *cma_dev;
	struct rdma_id_private *id_priv;
	int ret = NOTIFY_DONE;

	if (dev_net(ndev) != &init_net)
		return NOTIFY_DONE;

	if (event != NETDEV_BONDING_FAILOVER)
		return NOTIFY_DONE;

	if (!(ndev->flags & IFF_MASTER) || !(ndev->priv_flags & IFF_BONDING))
		return NOTIFY_DONE;

	mutex_lock(&lock);
	list_for_each_entry(cma_dev, &dev_list, list)
		list_for_each_entry(id_priv, &cma_dev->id_list, list) {
			ret = cma_netdev_change(ndev, id_priv);
			if (ret)
				goto out;
		}

out:
	mutex_unlock(&lock);
	return ret;
}

static struct notifier_block cma_nb = {
	.notifier_call = cma_netdev_callback
};

static void cma_add_one(struct ib_device *device)
{
	struct cma_device *cma_dev;
	struct rdma_id_private *id_priv;

	cma_dev = kmalloc(sizeof *cma_dev, GFP_KERNEL);
	if (!cma_dev)
		return;

	cma_dev->device = device;

	init_completion(&cma_dev->comp);
	atomic_set(&cma_dev->refcount, 1);
	INIT_LIST_HEAD(&cma_dev->id_list);
	ib_set_client_data(device, &cma_client, cma_dev);

	mutex_lock(&lock);
	list_add_tail(&cma_dev->list, &dev_list);
	list_for_each_entry(id_priv, &listen_any_list, list)
		cma_listen_on_dev(id_priv, cma_dev);
	mutex_unlock(&lock);
}

static int cma_remove_id_dev(struct rdma_id_private *id_priv)
{
	struct rdma_cm_event event;
	enum rdma_cm_state state;
	int ret = 0;

	/* Record that we want to remove the device */
	state = cma_exch(id_priv, RDMA_CM_DEVICE_REMOVAL);
	if (state == RDMA_CM_DESTROYING)
		return 0;

	cma_cancel_operation(id_priv, state);
	mutex_lock(&id_priv->handler_mutex);

	/* Check for destruction from another callback. */
	if (!cma_comp(id_priv, RDMA_CM_DEVICE_REMOVAL))
		goto out;

	memset(&event, 0, sizeof event);
	event.event = RDMA_CM_EVENT_DEVICE_REMOVAL;
	ret = id_priv->id.event_handler(&id_priv->id, &event);
out:
	mutex_unlock(&id_priv->handler_mutex);
	return ret;
}

static void cma_process_remove(struct cma_device *cma_dev)
{
	struct rdma_id_private *id_priv;
	int ret;

	mutex_lock(&lock);
	while (!list_empty(&cma_dev->id_list)) {
		id_priv = list_entry(cma_dev->id_list.next,
				     struct rdma_id_private, list);

		list_del(&id_priv->listen_list);
		list_del_init(&id_priv->list);
		atomic_inc(&id_priv->refcount);
		mutex_unlock(&lock);

		ret = id_priv->internal_id ? 1 : cma_remove_id_dev(id_priv);
		cma_deref_id(id_priv);
		if (ret)
			rdma_destroy_id(&id_priv->id);

		mutex_lock(&lock);
	}
	mutex_unlock(&lock);

	cma_deref_dev(cma_dev);
	wait_for_completion(&cma_dev->comp);
}

static void cma_remove_one(struct ib_device *device)
{
	struct cma_device *cma_dev;

	cma_dev = ib_get_client_data(device, &cma_client);
	if (!cma_dev)
		return;

	mutex_lock(&lock);
	list_del(&cma_dev->list);
	mutex_unlock(&lock);

	cma_process_remove(cma_dev);
	kfree(cma_dev);
}

static int cma_get_id_stats(struct sk_buff *skb, struct netlink_callback *cb)
{
	struct nlmsghdr *nlh;
	struct rdma_cm_id_stats *id_stats;
	struct rdma_id_private *id_priv;
	struct rdma_cm_id *id = NULL;
	struct cma_device *cma_dev;
	int i_dev = 0, i_id = 0;

	/*
	 * We export all of the IDs as a sequence of messages.  Each
	 * ID gets its own netlink message.
	 */
	mutex_lock(&lock);

	list_for_each_entry(cma_dev, &dev_list, list) {
		if (i_dev < cb->args[0]) {
			i_dev++;
			continue;
		}

		i_id = 0;
		list_for_each_entry(id_priv, &cma_dev->id_list, list) {
			if (i_id < cb->args[1]) {
				i_id++;
				continue;
			}

			id_stats = ibnl_put_msg(skb, &nlh, cb->nlh->nlmsg_seq,
						sizeof *id_stats, RDMA_NL_RDMA_CM,
						RDMA_NL_RDMA_CM_ID_STATS);
			if (!id_stats)
				goto out;

			memset(id_stats, 0, sizeof *id_stats);
			id = &id_priv->id;
			id_stats->node_type = id->route.addr.dev_addr.dev_type;
			id_stats->port_num = id->port_num;
			id_stats->bound_dev_if =
				id->route.addr.dev_addr.bound_dev_if;

			if (ibnl_put_attr(skb, nlh,
					  rdma_addr_size(cma_src_addr(id_priv)),
					  cma_src_addr(id_priv),
					  RDMA_NL_RDMA_CM_ATTR_SRC_ADDR))
				goto out;
			if (ibnl_put_attr(skb, nlh,
					  rdma_addr_size(cma_src_addr(id_priv)),
					  cma_dst_addr(id_priv),
					  RDMA_NL_RDMA_CM_ATTR_DST_ADDR))
				goto out;

			id_stats->pid		= id_priv->owner;
			id_stats->port_space	= id->ps;
			id_stats->cm_state	= id_priv->state;
			id_stats->qp_num	= id_priv->qp_num;
			id_stats->qp_type	= id->qp_type;

			i_id++;
		}

		cb->args[1] = 0;
		i_dev++;
	}

out:
	mutex_unlock(&lock);
	cb->args[0] = i_dev;
	cb->args[1] = i_id;

	return skb->len;
}

static const struct ibnl_client_cbs cma_cb_table[] = {
	[RDMA_NL_RDMA_CM_ID_STATS] = { .dump = cma_get_id_stats,
				       .module = THIS_MODULE },
};

static int __init cma_init(void)
{
	int ret;

	cma_wq = create_singlethread_workqueue("rdma_cm");
	if (!cma_wq)
		return -ENOMEM;

	ib_sa_register_client(&sa_client);
	rdma_addr_register_client(&addr_client);
	register_netdevice_notifier(&cma_nb);

	ret = ib_register_client(&cma_client);
	if (ret)
		goto err;

	if (ibnl_add_client(RDMA_NL_RDMA_CM, RDMA_NL_RDMA_CM_NUM_OPS, cma_cb_table))
		printk(KERN_WARNING "RDMA CMA: failed to add netlink callback\n");

	return 0;

err:
	unregister_netdevice_notifier(&cma_nb);
	rdma_addr_unregister_client(&addr_client);
	ib_sa_unregister_client(&sa_client);
	destroy_workqueue(cma_wq);
	return ret;
}

static void __exit cma_cleanup(void)
{
	ibnl_remove_client(RDMA_NL_RDMA_CM);
	ib_unregister_client(&cma_client);
	unregister_netdevice_notifier(&cma_nb);
	rdma_addr_unregister_client(&addr_client);
	ib_sa_unregister_client(&sa_client);
	destroy_workqueue(cma_wq);
	idr_destroy(&tcp_ps);
	idr_destroy(&udp_ps);
	idr_destroy(&ipoib_ps);
	idr_destroy(&ib_ps);
}

module_init(cma_init);
module_exit(cma_cleanup);<|MERGE_RESOLUTION|>--- conflicted
+++ resolved
@@ -1452,10 +1452,6 @@
 {
 	struct rdma_cm_id *new_cm_id;
 	struct rdma_id_private *listen_id, *conn_id;
-<<<<<<< HEAD
-	struct net_device *dev = NULL;
-=======
->>>>>>> d8ec26d7
 	struct rdma_cm_event event;
 	int ret;
 	struct ib_device_attr attr;
