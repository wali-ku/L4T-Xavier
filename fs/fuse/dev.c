/*
  FUSE: Filesystem in Userspace
  Copyright (C) 2001-2008  Miklos Szeredi <miklos@szeredi.hu>

  This program can be distributed under the terms of the GNU GPL.
  See the file COPYING.
*/

#include "fuse_i.h"

#include <linux/init.h>
#include <linux/module.h>
#include <linux/poll.h>
#include <linux/uio.h>
#include <linux/miscdevice.h>
#include <linux/namei.h>
#include <linux/pagemap.h>
#include <linux/file.h>
#include <linux/slab.h>
#include <linux/pipe_fs_i.h>
#include <linux/swap.h>
#include <linux/splice.h>
#include <linux/freezer.h>

MODULE_ALIAS_MISCDEV(FUSE_MINOR);
MODULE_ALIAS("devname:fuse");

static struct kmem_cache *fuse_req_cachep;

static struct fuse_dev *fuse_get_dev(struct file *file)
{
	/*
	 * Lockless access is OK, because file->private data is set
	 * once during mount and is valid until the file is released.
	 */
	return ACCESS_ONCE(file->private_data);
}

static void fuse_request_init(struct fuse_req *req, struct page **pages,
			      struct fuse_page_desc *page_descs,
			      unsigned npages)
{
	memset(req, 0, sizeof(*req));
	memset(pages, 0, sizeof(*pages) * npages);
	memset(page_descs, 0, sizeof(*page_descs) * npages);
	INIT_LIST_HEAD(&req->list);
	INIT_LIST_HEAD(&req->intr_entry);
	init_waitqueue_head(&req->waitq);
	atomic_set(&req->count, 1);
	req->pages = pages;
	req->page_descs = page_descs;
	req->max_pages = npages;
	__set_bit(FR_PENDING, &req->flags);
}

static struct fuse_req *__fuse_request_alloc(unsigned npages, gfp_t flags)
{
	struct fuse_req *req = kmem_cache_alloc(fuse_req_cachep, flags);
	if (req) {
		struct page **pages;
		struct fuse_page_desc *page_descs;

		if (npages <= FUSE_REQ_INLINE_PAGES) {
			pages = req->inline_pages;
			page_descs = req->inline_page_descs;
		} else {
			pages = kmalloc(sizeof(struct page *) * npages, flags);
			page_descs = kmalloc(sizeof(struct fuse_page_desc) *
					     npages, flags);
		}

		if (!pages || !page_descs) {
			kfree(pages);
			kfree(page_descs);
			kmem_cache_free(fuse_req_cachep, req);
			return NULL;
		}

		fuse_request_init(req, pages, page_descs, npages);
	}
	return req;
}

struct fuse_req *fuse_request_alloc(unsigned npages)
{
	return __fuse_request_alloc(npages, GFP_KERNEL);
}
EXPORT_SYMBOL_GPL(fuse_request_alloc);

struct fuse_req *fuse_request_alloc_nofs(unsigned npages)
{
	return __fuse_request_alloc(npages, GFP_NOFS);
}

void fuse_request_free(struct fuse_req *req)
{
	if (req->pages != req->inline_pages) {
		kfree(req->pages);
		kfree(req->page_descs);
	}
	kmem_cache_free(fuse_req_cachep, req);
}

void __fuse_get_request(struct fuse_req *req)
{
	atomic_inc(&req->count);
}

/* Must be called with > 1 refcount */
static void __fuse_put_request(struct fuse_req *req)
{
	BUG_ON(atomic_read(&req->count) < 2);
	atomic_dec(&req->count);
}

static void fuse_req_init_context(struct fuse_req *req)
{
	req->in.h.uid = from_kuid_munged(&init_user_ns, current_fsuid());
	req->in.h.gid = from_kgid_munged(&init_user_ns, current_fsgid());
	req->in.h.pid = current->pid;
}

void fuse_set_initialized(struct fuse_conn *fc)
{
	/* Make sure stores before this are seen on another CPU */
	smp_wmb();
	fc->initialized = 1;
}

static bool fuse_block_alloc(struct fuse_conn *fc, bool for_background)
{
	return !fc->initialized || (for_background && fc->blocked);
}

static void fuse_drop_waiting(struct fuse_conn *fc)
{
	if (fc->connected) {
		atomic_dec(&fc->num_waiting);
	} else if (atomic_dec_and_test(&fc->num_waiting)) {
		/* wake up aborters */
		wake_up_all(&fc->blocked_waitq);
	}
}

static struct fuse_req *__fuse_get_req(struct fuse_conn *fc, unsigned npages,
				       bool for_background)
{
	struct fuse_req *req;
	int err;
	atomic_inc(&fc->num_waiting);

	if (fuse_block_alloc(fc, for_background)) {
		err = -EINTR;
		if (wait_event_killable_exclusive(fc->blocked_waitq,
				!fuse_block_alloc(fc, for_background)))
			goto out;
	}
	/* Matches smp_wmb() in fuse_set_initialized() */
	smp_rmb();

	err = -ENOTCONN;
	if (!fc->connected)
		goto out;

	err = -ECONNREFUSED;
	if (fc->conn_error)
		goto out;

	req = fuse_request_alloc(npages);
	err = -ENOMEM;
	if (!req) {
		if (for_background)
			wake_up(&fc->blocked_waitq);
		goto out;
	}

	fuse_req_init_context(req);
	__set_bit(FR_WAITING, &req->flags);
	if (for_background)
		__set_bit(FR_BACKGROUND, &req->flags);

	return req;

 out:
	fuse_drop_waiting(fc);
	return ERR_PTR(err);
}

struct fuse_req *fuse_get_req(struct fuse_conn *fc, unsigned npages)
{
	return __fuse_get_req(fc, npages, false);
}
EXPORT_SYMBOL_GPL(fuse_get_req);

struct fuse_req *fuse_get_req_for_background(struct fuse_conn *fc,
					     unsigned npages)
{
	return __fuse_get_req(fc, npages, true);
}
EXPORT_SYMBOL_GPL(fuse_get_req_for_background);

/*
 * Return request in fuse_file->reserved_req.  However that may
 * currently be in use.  If that is the case, wait for it to become
 * available.
 */
static struct fuse_req *get_reserved_req(struct fuse_conn *fc,
					 struct file *file)
{
	struct fuse_req *req = NULL;
	struct fuse_file *ff = file->private_data;

	do {
		wait_event(fc->reserved_req_waitq, ff->reserved_req);
		spin_lock(&fc->lock);
		if (ff->reserved_req) {
			req = ff->reserved_req;
			ff->reserved_req = NULL;
			req->stolen_file = get_file(file);
		}
		spin_unlock(&fc->lock);
	} while (!req);

	return req;
}

/*
 * Put stolen request back into fuse_file->reserved_req
 */
static void put_reserved_req(struct fuse_conn *fc, struct fuse_req *req)
{
	struct file *file = req->stolen_file;
	struct fuse_file *ff = file->private_data;

	spin_lock(&fc->lock);
	fuse_request_init(req, req->pages, req->page_descs, req->max_pages);
	BUG_ON(ff->reserved_req);
	ff->reserved_req = req;
	wake_up_all(&fc->reserved_req_waitq);
	spin_unlock(&fc->lock);
	fput(file);
}

/*
 * Gets a requests for a file operation, always succeeds
 *
 * This is used for sending the FLUSH request, which must get to
 * userspace, due to POSIX locks which may need to be unlocked.
 *
 * If allocation fails due to OOM, use the reserved request in
 * fuse_file.
 *
 * This is very unlikely to deadlock accidentally, since the
 * filesystem should not have it's own file open.  If deadlock is
 * intentional, it can still be broken by "aborting" the filesystem.
 */
struct fuse_req *fuse_get_req_nofail_nopages(struct fuse_conn *fc,
					     struct file *file)
{
	struct fuse_req *req;

	atomic_inc(&fc->num_waiting);
	wait_event(fc->blocked_waitq, fc->initialized);
	/* Matches smp_wmb() in fuse_set_initialized() */
	smp_rmb();
	req = fuse_request_alloc(0);
	if (!req)
		req = get_reserved_req(fc, file);

	fuse_req_init_context(req);
	__set_bit(FR_WAITING, &req->flags);
	__clear_bit(FR_BACKGROUND, &req->flags);
	return req;
}

void fuse_put_request(struct fuse_conn *fc, struct fuse_req *req)
{
	if (atomic_dec_and_test(&req->count)) {
		if (test_bit(FR_BACKGROUND, &req->flags)) {
			/*
			 * We get here in the unlikely case that a background
			 * request was allocated but not sent
			 */
			spin_lock(&fc->lock);
			if (!fc->blocked)
				wake_up(&fc->blocked_waitq);
			spin_unlock(&fc->lock);
		}

		if (test_bit(FR_WAITING, &req->flags)) {
			__clear_bit(FR_WAITING, &req->flags);
			fuse_drop_waiting(fc);
		}

		if (req->stolen_file)
			put_reserved_req(fc, req);
		else
			fuse_request_free(req);
	}
}
EXPORT_SYMBOL_GPL(fuse_put_request);

static unsigned len_args(unsigned numargs, struct fuse_arg *args)
{
	unsigned nbytes = 0;
	unsigned i;

	for (i = 0; i < numargs; i++)
		nbytes += args[i].size;

	return nbytes;
}

static u64 fuse_get_unique(struct fuse_iqueue *fiq)
{
	return ++fiq->reqctr;
}

static void queue_request(struct fuse_iqueue *fiq, struct fuse_req *req)
{
	req->in.h.len = sizeof(struct fuse_in_header) +
		len_args(req->in.numargs, (struct fuse_arg *) req->in.args);
	list_add_tail(&req->list, &fiq->pending);
	wake_up_locked(&fiq->waitq);
	kill_fasync(&fiq->fasync, SIGIO, POLL_IN);
}

void fuse_queue_forget(struct fuse_conn *fc, struct fuse_forget_link *forget,
		       u64 nodeid, u64 nlookup)
{
	struct fuse_iqueue *fiq = &fc->iq;

	forget->forget_one.nodeid = nodeid;
	forget->forget_one.nlookup = nlookup;

	spin_lock(&fiq->waitq.lock);
	if (fiq->connected) {
		fiq->forget_list_tail->next = forget;
		fiq->forget_list_tail = forget;
		wake_up_locked(&fiq->waitq);
		kill_fasync(&fiq->fasync, SIGIO, POLL_IN);
	} else {
		kfree(forget);
	}
	spin_unlock(&fiq->waitq.lock);
}

static void flush_bg_queue(struct fuse_conn *fc)
{
	while (fc->active_background < fc->max_background &&
	       !list_empty(&fc->bg_queue)) {
		struct fuse_req *req;
		struct fuse_iqueue *fiq = &fc->iq;

		req = list_entry(fc->bg_queue.next, struct fuse_req, list);
		list_del(&req->list);
		fc->active_background++;
		spin_lock(&fiq->waitq.lock);
		req->in.h.unique = fuse_get_unique(fiq);
		queue_request(fiq, req);
		spin_unlock(&fiq->waitq.lock);
	}
}

/*
 * This function is called when a request is finished.  Either a reply
 * has arrived or it was aborted (and not yet sent) or some error
 * occurred during communication with userspace, or the device file
 * was closed.  The requester thread is woken up (if still waiting),
 * the 'end' callback is called if given, else the reference to the
 * request is released
 */
static void request_end(struct fuse_conn *fc, struct fuse_req *req)
{
	struct fuse_iqueue *fiq = &fc->iq;

	if (test_and_set_bit(FR_FINISHED, &req->flags))
		goto put_request;

	spin_lock(&fiq->waitq.lock);
	list_del_init(&req->intr_entry);
	spin_unlock(&fiq->waitq.lock);
	WARN_ON(test_bit(FR_PENDING, &req->flags));
	WARN_ON(test_bit(FR_SENT, &req->flags));
	if (test_bit(FR_BACKGROUND, &req->flags)) {
		spin_lock(&fc->lock);
		clear_bit(FR_BACKGROUND, &req->flags);
		if (fc->num_background == fc->max_background)
			fc->blocked = 0;

		/* Wake up next waiter, if any */
		if (!fc->blocked && waitqueue_active(&fc->blocked_waitq))
			wake_up(&fc->blocked_waitq);

		if (fc->num_background == fc->congestion_threshold &&
		    fc->connected && fc->bdi_initialized) {
			clear_bdi_congested(&fc->bdi, BLK_RW_SYNC);
			clear_bdi_congested(&fc->bdi, BLK_RW_ASYNC);
		}
		fc->num_background--;
		fc->active_background--;
		flush_bg_queue(fc);
		spin_unlock(&fc->lock);
	}
	wake_up(&req->waitq);
	if (req->end)
		req->end(fc, req);
put_request:
	fuse_put_request(fc, req);
}

static void queue_interrupt(struct fuse_iqueue *fiq, struct fuse_req *req)
{
	spin_lock(&fiq->waitq.lock);
	if (test_bit(FR_FINISHED, &req->flags)) {
		spin_unlock(&fiq->waitq.lock);
		return;
	}
	if (list_empty(&req->intr_entry)) {
		list_add_tail(&req->intr_entry, &fiq->interrupts);
		wake_up_locked(&fiq->waitq);
	}
	spin_unlock(&fiq->waitq.lock);
	kill_fasync(&fiq->fasync, SIGIO, POLL_IN);
}

static void request_wait_answer(struct fuse_conn *fc, struct fuse_req *req)
{
	struct fuse_iqueue *fiq = &fc->iq;
	int err;

	if (!fc->no_interrupt) {
		/* Any signal may interrupt this */
		err = wait_event_interruptible(req->waitq,
					test_bit(FR_FINISHED, &req->flags));
		if (!err)
			return;

		set_bit(FR_INTERRUPTED, &req->flags);
		/* matches barrier in fuse_dev_do_read() */
		smp_mb__after_atomic();
		if (test_bit(FR_SENT, &req->flags))
			queue_interrupt(fiq, req);
	}

	if (!test_bit(FR_FORCE, &req->flags)) {
		/* Only fatal signals may interrupt this */
		err = wait_event_killable(req->waitq,
					test_bit(FR_FINISHED, &req->flags));
		if (!err)
			return;

		spin_lock(&fiq->waitq.lock);
		/* Request is not yet in userspace, bail out */
		if (test_bit(FR_PENDING, &req->flags)) {
			list_del(&req->list);
			spin_unlock(&fiq->waitq.lock);
			__fuse_put_request(req);
			req->out.h.error = -EINTR;
			return;
		}
		spin_unlock(&fiq->waitq.lock);
	}

	/*
	 * Either request is already in userspace, or it was forced.
	 * Wait it out.
	 */
	while (!test_bit(FR_FINISHED, &req->flags))
		wait_event_freezable(req->waitq,
				test_bit(FR_FINISHED, &req->flags));
}

static void __fuse_request_send(struct fuse_conn *fc, struct fuse_req *req)
{
	struct fuse_iqueue *fiq = &fc->iq;

	BUG_ON(test_bit(FR_BACKGROUND, &req->flags));
	spin_lock(&fiq->waitq.lock);
	if (!fiq->connected) {
		spin_unlock(&fiq->waitq.lock);
		req->out.h.error = -ENOTCONN;
	} else {
		req->in.h.unique = fuse_get_unique(fiq);
		queue_request(fiq, req);
		/* acquire extra reference, since request is still needed
		   after request_end() */
		__fuse_get_request(req);
		spin_unlock(&fiq->waitq.lock);

		request_wait_answer(fc, req);
		/* Pairs with smp_wmb() in request_end() */
		smp_rmb();
	}
}

void fuse_request_send(struct fuse_conn *fc, struct fuse_req *req)
{
	__set_bit(FR_ISREPLY, &req->flags);
	if (!test_bit(FR_WAITING, &req->flags)) {
		__set_bit(FR_WAITING, &req->flags);
		atomic_inc(&fc->num_waiting);
	}
	__fuse_request_send(fc, req);
}
EXPORT_SYMBOL_GPL(fuse_request_send);

static void fuse_adjust_compat(struct fuse_conn *fc, struct fuse_args *args)
{
	if (fc->minor < 4 && args->in.h.opcode == FUSE_STATFS)
		args->out.args[0].size = FUSE_COMPAT_STATFS_SIZE;

	if (fc->minor < 9) {
		switch (args->in.h.opcode) {
		case FUSE_LOOKUP:
		case FUSE_CREATE:
		case FUSE_MKNOD:
		case FUSE_MKDIR:
		case FUSE_SYMLINK:
		case FUSE_LINK:
			args->out.args[0].size = FUSE_COMPAT_ENTRY_OUT_SIZE;
			break;
		case FUSE_GETATTR:
		case FUSE_SETATTR:
			args->out.args[0].size = FUSE_COMPAT_ATTR_OUT_SIZE;
			break;
		}
	}
	if (fc->minor < 12) {
		switch (args->in.h.opcode) {
		case FUSE_CREATE:
			args->in.args[0].size = sizeof(struct fuse_open_in);
			break;
		case FUSE_MKNOD:
			args->in.args[0].size = FUSE_COMPAT_MKNOD_IN_SIZE;
			break;
		}
	}
}

ssize_t fuse_simple_request(struct fuse_conn *fc, struct fuse_args *args)
{
	struct fuse_req *req;
	ssize_t ret;

	req = fuse_get_req(fc, 0);
	if (IS_ERR(req))
		return PTR_ERR(req);

	/* Needs to be done after fuse_get_req() so that fc->minor is valid */
	fuse_adjust_compat(fc, args);

	req->in.h.opcode = args->in.h.opcode;
	req->in.h.nodeid = args->in.h.nodeid;
	req->in.numargs = args->in.numargs;
	memcpy(req->in.args, args->in.args,
	       args->in.numargs * sizeof(struct fuse_in_arg));
	req->out.argvar = args->out.argvar;
	req->out.numargs = args->out.numargs;
	memcpy(req->out.args, args->out.args,
	       args->out.numargs * sizeof(struct fuse_arg));
	fuse_request_send(fc, req);
	ret = req->out.h.error;
	if (!ret && args->out.argvar) {
		BUG_ON(args->out.numargs != 1);
		ret = req->out.args[0].size;
	}
	fuse_put_request(fc, req);

	return ret;
}

/*
 * Called under fc->lock
 *
 * fc->connected must have been checked previously
 */
void fuse_request_send_background_locked(struct fuse_conn *fc,
					 struct fuse_req *req)
{
	BUG_ON(!test_bit(FR_BACKGROUND, &req->flags));
	if (!test_bit(FR_WAITING, &req->flags)) {
		__set_bit(FR_WAITING, &req->flags);
		atomic_inc(&fc->num_waiting);
	}
	__set_bit(FR_ISREPLY, &req->flags);
	fc->num_background++;
	if (fc->num_background == fc->max_background)
		fc->blocked = 1;
	if (fc->num_background == fc->congestion_threshold &&
	    fc->bdi_initialized) {
		set_bdi_congested(&fc->bdi, BLK_RW_SYNC);
		set_bdi_congested(&fc->bdi, BLK_RW_ASYNC);
	}
	list_add_tail(&req->list, &fc->bg_queue);
	flush_bg_queue(fc);
}

void fuse_request_send_background(struct fuse_conn *fc, struct fuse_req *req)
{
	BUG_ON(!req->end);
	spin_lock(&fc->lock);
	if (fc->connected) {
		fuse_request_send_background_locked(fc, req);
		spin_unlock(&fc->lock);
	} else {
		spin_unlock(&fc->lock);
		req->out.h.error = -ENOTCONN;
		req->end(fc, req);
		fuse_put_request(fc, req);
	}
}
EXPORT_SYMBOL_GPL(fuse_request_send_background);

static int fuse_request_send_notify_reply(struct fuse_conn *fc,
					  struct fuse_req *req, u64 unique)
{
	int err = -ENODEV;
	struct fuse_iqueue *fiq = &fc->iq;

	__clear_bit(FR_ISREPLY, &req->flags);
	req->in.h.unique = unique;
	spin_lock(&fiq->waitq.lock);
	if (fiq->connected) {
		queue_request(fiq, req);
		err = 0;
	}
	spin_unlock(&fiq->waitq.lock);

	return err;
}

void fuse_force_forget(struct file *file, u64 nodeid)
{
	struct inode *inode = file_inode(file);
	struct fuse_conn *fc = get_fuse_conn(inode);
	struct fuse_req *req;
	struct fuse_forget_in inarg;

	memset(&inarg, 0, sizeof(inarg));
	inarg.nlookup = 1;
	req = fuse_get_req_nofail_nopages(fc, file);
	req->in.h.opcode = FUSE_FORGET;
	req->in.h.nodeid = nodeid;
	req->in.numargs = 1;
	req->in.args[0].size = sizeof(inarg);
	req->in.args[0].value = &inarg;
	__clear_bit(FR_ISREPLY, &req->flags);
	__fuse_request_send(fc, req);
	/* ignore errors */
	fuse_put_request(fc, req);
}

/*
 * Lock the request.  Up to the next unlock_request() there mustn't be
 * anything that could cause a page-fault.  If the request was already
 * aborted bail out.
 */
static int lock_request(struct fuse_req *req)
{
	int err = 0;
	if (req) {
		spin_lock(&req->waitq.lock);
		if (test_bit(FR_ABORTED, &req->flags))
			err = -ENOENT;
		else
			set_bit(FR_LOCKED, &req->flags);
		spin_unlock(&req->waitq.lock);
	}
	return err;
}

/*
 * Unlock request.  If it was aborted while locked, caller is responsible
 * for unlocking and ending the request.
 */
static int unlock_request(struct fuse_req *req)
{
	int err = 0;
	if (req) {
		spin_lock(&req->waitq.lock);
		if (test_bit(FR_ABORTED, &req->flags))
			err = -ENOENT;
		else
			clear_bit(FR_LOCKED, &req->flags);
		spin_unlock(&req->waitq.lock);
	}
	return err;
}

struct fuse_copy_state {
	int write;
	struct fuse_req *req;
	struct iov_iter *iter;
	struct pipe_buffer *pipebufs;
	struct pipe_buffer *currbuf;
	struct pipe_inode_info *pipe;
	unsigned long nr_segs;
	struct page *pg;
	unsigned len;
	unsigned offset;
	unsigned move_pages:1;
};

static void fuse_copy_init(struct fuse_copy_state *cs, int write,
			   struct iov_iter *iter)
{
	memset(cs, 0, sizeof(*cs));
	cs->write = write;
	cs->iter = iter;
}

/* Unmap and put previous page of userspace buffer */
static void fuse_copy_finish(struct fuse_copy_state *cs)
{
	if (cs->currbuf) {
		struct pipe_buffer *buf = cs->currbuf;

		if (cs->write)
			buf->len = PAGE_SIZE - cs->len;
		cs->currbuf = NULL;
	} else if (cs->pg) {
		if (cs->write) {
			flush_dcache_page(cs->pg);
			set_page_dirty_lock(cs->pg);
		}
		put_page(cs->pg);
	}
	cs->pg = NULL;
}

/*
 * Get another pagefull of userspace buffer, and map it to kernel
 * address space, and lock request
 */
static int fuse_copy_fill(struct fuse_copy_state *cs)
{
	struct page *page;
	int err;

	err = unlock_request(cs->req);
	if (err)
		return err;

	fuse_copy_finish(cs);
	if (cs->pipebufs) {
		struct pipe_buffer *buf = cs->pipebufs;

		if (!cs->write) {
			err = pipe_buf_confirm(cs->pipe, buf);
			if (err)
				return err;

			BUG_ON(!cs->nr_segs);
			cs->currbuf = buf;
			cs->pg = buf->page;
			cs->offset = buf->offset;
			cs->len = buf->len;
			cs->pipebufs++;
			cs->nr_segs--;
		} else {
			if (cs->nr_segs == cs->pipe->buffers)
				return -EIO;

			page = alloc_page(GFP_HIGHUSER);
			if (!page)
				return -ENOMEM;

			buf->page = page;
			buf->offset = 0;
			buf->len = 0;

			cs->currbuf = buf;
			cs->pg = page;
			cs->offset = 0;
			cs->len = PAGE_SIZE;
			cs->pipebufs++;
			cs->nr_segs++;
		}
	} else {
		size_t off;
		err = iov_iter_get_pages(cs->iter, &page, PAGE_SIZE, 1, &off);
		if (err < 0)
			return err;
		BUG_ON(!err);
		cs->len = err;
		cs->offset = off;
		cs->pg = page;
		iov_iter_advance(cs->iter, err);
	}

	return lock_request(cs->req);
}

/* Do as much copy to/from userspace buffer as we can */
static int fuse_copy_do(struct fuse_copy_state *cs, void **val, unsigned *size)
{
	unsigned ncpy = min(*size, cs->len);
	if (val) {
		void *pgaddr = kmap_atomic(cs->pg);
		void *buf = pgaddr + cs->offset;

		if (cs->write)
			memcpy(buf, *val, ncpy);
		else
			memcpy(*val, buf, ncpy);

		kunmap_atomic(pgaddr);
		*val += ncpy;
	}
	*size -= ncpy;
	cs->len -= ncpy;
	cs->offset += ncpy;
	return ncpy;
}

static int fuse_check_page(struct page *page)
{
	if (page_mapcount(page) ||
	    page->mapping != NULL ||
	    page_count(page) != 1 ||
	    (page->flags & PAGE_FLAGS_CHECK_AT_PREP &
	     ~(1 << PG_locked |
	       1 << PG_referenced |
	       1 << PG_uptodate |
	       1 << PG_lru |
	       1 << PG_active |
	       1 << PG_reclaim))) {
		printk(KERN_WARNING "fuse: trying to steal weird page\n");
		printk(KERN_WARNING "  page=%p index=%li flags=%08lx, count=%i, mapcount=%i, mapping=%p\n", page, page->index, page->flags, page_count(page), page_mapcount(page), page->mapping);
		return 1;
	}
	return 0;
}

static int fuse_try_move_page(struct fuse_copy_state *cs, struct page **pagep)
{
	int err;
	struct page *oldpage = *pagep;
	struct page *newpage;
	struct pipe_buffer *buf = cs->pipebufs;

	err = unlock_request(cs->req);
	if (err)
		return err;

	fuse_copy_finish(cs);

	err = pipe_buf_confirm(cs->pipe, buf);
	if (err)
		return err;

	BUG_ON(!cs->nr_segs);
	cs->currbuf = buf;
	cs->len = buf->len;
	cs->pipebufs++;
	cs->nr_segs--;

	if (cs->len != PAGE_SIZE)
		goto out_fallback;

	if (pipe_buf_steal(cs->pipe, buf) != 0)
		goto out_fallback;

	newpage = buf->page;

	if (!PageUptodate(newpage))
		SetPageUptodate(newpage);

	ClearPageMappedToDisk(newpage);

	if (fuse_check_page(newpage) != 0)
		goto out_fallback_unlock;

	/*
	 * This is a new and locked page, it shouldn't be mapped or
	 * have any special flags on it
	 */
	if (WARN_ON(page_mapped(oldpage)))
		goto out_fallback_unlock;
	if (WARN_ON(page_has_private(oldpage)))
		goto out_fallback_unlock;
	if (WARN_ON(PageDirty(oldpage) || PageWriteback(oldpage)))
		goto out_fallback_unlock;
	if (WARN_ON(PageMlocked(oldpage)))
		goto out_fallback_unlock;

	err = replace_page_cache_page(oldpage, newpage, GFP_KERNEL);
	if (err) {
		unlock_page(newpage);
		return err;
	}

	get_page(newpage);

	if (!(buf->flags & PIPE_BUF_FLAG_LRU))
		lru_cache_add_file(newpage);

	err = 0;
	spin_lock(&cs->req->waitq.lock);
	if (test_bit(FR_ABORTED, &cs->req->flags))
		err = -ENOENT;
	else
		*pagep = newpage;
	spin_unlock(&cs->req->waitq.lock);

	if (err) {
		unlock_page(newpage);
		put_page(newpage);
		return err;
	}

	unlock_page(oldpage);
	put_page(oldpage);
	cs->len = 0;

	return 0;

out_fallback_unlock:
	unlock_page(newpage);
out_fallback:
	cs->pg = buf->page;
	cs->offset = buf->offset;

	err = lock_request(cs->req);
	if (err)
		return err;

	return 1;
}

static int fuse_ref_page(struct fuse_copy_state *cs, struct page *page,
			 unsigned offset, unsigned count)
{
	struct pipe_buffer *buf;
	int err;

	if (cs->nr_segs == cs->pipe->buffers)
		return -EIO;

	err = unlock_request(cs->req);
	if (err)
		return err;

	fuse_copy_finish(cs);

	buf = cs->pipebufs;
	get_page(page);
	buf->page = page;
	buf->offset = offset;
	buf->len = count;

	cs->pipebufs++;
	cs->nr_segs++;
	cs->len = 0;

	return 0;
}

/*
 * Copy a page in the request to/from the userspace buffer.  Must be
 * done atomically
 */
static int fuse_copy_page(struct fuse_copy_state *cs, struct page **pagep,
			  unsigned offset, unsigned count, int zeroing)
{
	int err;
	struct page *page = *pagep;

	if (page && zeroing && count < PAGE_SIZE)
		clear_highpage(page);

	while (count) {
		if (cs->write && cs->pipebufs && page) {
			return fuse_ref_page(cs, page, offset, count);
		} else if (!cs->len) {
			if (cs->move_pages && page &&
			    offset == 0 && count == PAGE_SIZE) {
				err = fuse_try_move_page(cs, pagep);
				if (err <= 0)
					return err;
			} else {
				err = fuse_copy_fill(cs);
				if (err)
					return err;
			}
		}
		if (page) {
			void *mapaddr = kmap_atomic(page);
			void *buf = mapaddr + offset;
			offset += fuse_copy_do(cs, &buf, &count);
			kunmap_atomic(mapaddr);
		} else
			offset += fuse_copy_do(cs, NULL, &count);
	}
	if (page && !cs->write)
		flush_dcache_page(page);
	return 0;
}

/* Copy pages in the request to/from userspace buffer */
static int fuse_copy_pages(struct fuse_copy_state *cs, unsigned nbytes,
			   int zeroing)
{
	unsigned i;
	struct fuse_req *req = cs->req;

	for (i = 0; i < req->num_pages && (nbytes || zeroing); i++) {
		int err;
		unsigned offset = req->page_descs[i].offset;
		unsigned count = min(nbytes, req->page_descs[i].length);

		err = fuse_copy_page(cs, &req->pages[i], offset, count,
				     zeroing);
		if (err)
			return err;

		nbytes -= count;
	}
	return 0;
}

/* Copy a single argument in the request to/from userspace buffer */
static int fuse_copy_one(struct fuse_copy_state *cs, void *val, unsigned size)
{
	while (size) {
		if (!cs->len) {
			int err = fuse_copy_fill(cs);
			if (err)
				return err;
		}
		fuse_copy_do(cs, &val, &size);
	}
	return 0;
}

/* Copy request arguments to/from userspace buffer */
static int fuse_copy_args(struct fuse_copy_state *cs, unsigned numargs,
			  unsigned argpages, struct fuse_arg *args,
			  int zeroing)
{
	int err = 0;
	unsigned i;

	for (i = 0; !err && i < numargs; i++)  {
		struct fuse_arg *arg = &args[i];
		if (i == numargs - 1 && argpages)
			err = fuse_copy_pages(cs, arg->size, zeroing);
		else
			err = fuse_copy_one(cs, arg->value, arg->size);
	}
	return err;
}

static int forget_pending(struct fuse_iqueue *fiq)
{
	return fiq->forget_list_head.next != NULL;
}

static int request_pending(struct fuse_iqueue *fiq)
{
	return !list_empty(&fiq->pending) || !list_empty(&fiq->interrupts) ||
		forget_pending(fiq);
}

/*
 * Transfer an interrupt request to userspace
 *
 * Unlike other requests this is assembled on demand, without a need
 * to allocate a separate fuse_req structure.
 *
 * Called with fiq->waitq.lock held, releases it
 */
static int fuse_read_interrupt(struct fuse_iqueue *fiq,
			       struct fuse_copy_state *cs,
			       size_t nbytes, struct fuse_req *req)
__releases(fiq->waitq.lock)
{
	struct fuse_in_header ih;
	struct fuse_interrupt_in arg;
	unsigned reqsize = sizeof(ih) + sizeof(arg);
	int err;

	list_del_init(&req->intr_entry);
	req->intr_unique = fuse_get_unique(fiq);
	memset(&ih, 0, sizeof(ih));
	memset(&arg, 0, sizeof(arg));
	ih.len = reqsize;
	ih.opcode = FUSE_INTERRUPT;
	ih.unique = req->intr_unique;
	arg.unique = req->in.h.unique;

	spin_unlock(&fiq->waitq.lock);
	if (nbytes < reqsize)
		return -EINVAL;

	err = fuse_copy_one(cs, &ih, sizeof(ih));
	if (!err)
		err = fuse_copy_one(cs, &arg, sizeof(arg));
	fuse_copy_finish(cs);

	return err ? err : reqsize;
}

static struct fuse_forget_link *dequeue_forget(struct fuse_iqueue *fiq,
					       unsigned max,
					       unsigned *countp)
{
	struct fuse_forget_link *head = fiq->forget_list_head.next;
	struct fuse_forget_link **newhead = &head;
	unsigned count;

	for (count = 0; *newhead != NULL && count < max; count++)
		newhead = &(*newhead)->next;

	fiq->forget_list_head.next = *newhead;
	*newhead = NULL;
	if (fiq->forget_list_head.next == NULL)
		fiq->forget_list_tail = &fiq->forget_list_head;

	if (countp != NULL)
		*countp = count;

	return head;
}

static int fuse_read_single_forget(struct fuse_iqueue *fiq,
				   struct fuse_copy_state *cs,
				   size_t nbytes)
__releases(fiq->waitq.lock)
{
	int err;
	struct fuse_forget_link *forget = dequeue_forget(fiq, 1, NULL);
	struct fuse_forget_in arg = {
		.nlookup = forget->forget_one.nlookup,
	};
	struct fuse_in_header ih = {
		.opcode = FUSE_FORGET,
		.nodeid = forget->forget_one.nodeid,
		.unique = fuse_get_unique(fiq),
		.len = sizeof(ih) + sizeof(arg),
	};

	spin_unlock(&fiq->waitq.lock);
	kfree(forget);
	if (nbytes < ih.len)
		return -EINVAL;

	err = fuse_copy_one(cs, &ih, sizeof(ih));
	if (!err)
		err = fuse_copy_one(cs, &arg, sizeof(arg));
	fuse_copy_finish(cs);

	if (err)
		return err;

	return ih.len;
}

static int fuse_read_batch_forget(struct fuse_iqueue *fiq,
				   struct fuse_copy_state *cs, size_t nbytes)
__releases(fiq->waitq.lock)
{
	int err;
	unsigned max_forgets;
	unsigned count;
	struct fuse_forget_link *head;
	struct fuse_batch_forget_in arg = { .count = 0 };
	struct fuse_in_header ih = {
		.opcode = FUSE_BATCH_FORGET,
		.unique = fuse_get_unique(fiq),
		.len = sizeof(ih) + sizeof(arg),
	};

	if (nbytes < ih.len) {
		spin_unlock(&fiq->waitq.lock);
		return -EINVAL;
	}

	max_forgets = (nbytes - ih.len) / sizeof(struct fuse_forget_one);
	head = dequeue_forget(fiq, max_forgets, &count);
	spin_unlock(&fiq->waitq.lock);

	arg.count = count;
	ih.len += count * sizeof(struct fuse_forget_one);
	err = fuse_copy_one(cs, &ih, sizeof(ih));
	if (!err)
		err = fuse_copy_one(cs, &arg, sizeof(arg));

	while (head) {
		struct fuse_forget_link *forget = head;

		if (!err) {
			err = fuse_copy_one(cs, &forget->forget_one,
					    sizeof(forget->forget_one));
		}
		head = forget->next;
		kfree(forget);
	}

	fuse_copy_finish(cs);

	if (err)
		return err;

	return ih.len;
}

static int fuse_read_forget(struct fuse_conn *fc, struct fuse_iqueue *fiq,
			    struct fuse_copy_state *cs,
			    size_t nbytes)
__releases(fiq->waitq.lock)
{
	if (fc->minor < 16 || fiq->forget_list_head.next->next == NULL)
		return fuse_read_single_forget(fiq, cs, nbytes);
	else
		return fuse_read_batch_forget(fiq, cs, nbytes);
}

/*
 * Read a single request into the userspace filesystem's buffer.  This
 * function waits until a request is available, then removes it from
 * the pending list and copies request data to userspace buffer.  If
 * no reply is needed (FORGET) or request has been aborted or there
 * was an error during the copying then it's finished by calling
 * request_end().  Otherwise add it to the processing list, and set
 * the 'sent' flag.
 */
static ssize_t fuse_dev_do_read(struct fuse_dev *fud, struct file *file,
				struct fuse_copy_state *cs, size_t nbytes)
{
	ssize_t err;
	struct fuse_conn *fc = fud->fc;
	struct fuse_iqueue *fiq = &fc->iq;
	struct fuse_pqueue *fpq = &fud->pq;
	struct fuse_req *req;
	struct fuse_in *in;
	unsigned reqsize;

 restart:
	spin_lock(&fiq->waitq.lock);
	err = -EAGAIN;
	if ((file->f_flags & O_NONBLOCK) && fiq->connected &&
	    !request_pending(fiq))
		goto err_unlock;

	err = wait_event_interruptible_exclusive_locked(fiq->waitq,
				!fiq->connected || request_pending(fiq));
	if (err)
		goto err_unlock;

	err = -ENODEV;
	if (!fiq->connected)
		goto err_unlock;

	if (!list_empty(&fiq->interrupts)) {
		req = list_entry(fiq->interrupts.next, struct fuse_req,
				 intr_entry);
		return fuse_read_interrupt(fiq, cs, nbytes, req);
	}

	if (forget_pending(fiq)) {
		if (list_empty(&fiq->pending) || fiq->forget_batch-- > 0)
			return fuse_read_forget(fc, fiq, cs, nbytes);

		if (fiq->forget_batch <= -8)
			fiq->forget_batch = 16;
	}

	req = list_entry(fiq->pending.next, struct fuse_req, list);
	clear_bit(FR_PENDING, &req->flags);
	list_del_init(&req->list);
	spin_unlock(&fiq->waitq.lock);

	in = &req->in;
	reqsize = in->h.len;
	/* If request is too large, reply with an error and restart the read */
	if (nbytes < reqsize) {
		req->out.h.error = -EIO;
		/* SETXATTR is special, since it may contain too large data */
		if (in->h.opcode == FUSE_SETXATTR)
			req->out.h.error = -E2BIG;
		request_end(fc, req);
		goto restart;
	}
	spin_lock(&fpq->lock);
	list_add(&req->list, &fpq->io);
	spin_unlock(&fpq->lock);
	cs->req = req;
	err = fuse_copy_one(cs, &in->h, sizeof(in->h));
	if (!err)
		err = fuse_copy_args(cs, in->numargs, in->argpages,
				     (struct fuse_arg *) in->args, 0);
	fuse_copy_finish(cs);
	spin_lock(&fpq->lock);
	clear_bit(FR_LOCKED, &req->flags);
	if (!fpq->connected) {
		err = -ENODEV;
		goto out_end;
	}
	if (err) {
		req->out.h.error = -EIO;
		goto out_end;
	}
	if (!test_bit(FR_ISREPLY, &req->flags)) {
		err = reqsize;
		goto out_end;
	}
	list_move_tail(&req->list, &fpq->processing);
	spin_unlock(&fpq->lock);
	set_bit(FR_SENT, &req->flags);
	/* matches barrier in request_wait_answer() */
	smp_mb__after_atomic();
	if (test_bit(FR_INTERRUPTED, &req->flags))
		queue_interrupt(fiq, req);

	return reqsize;

out_end:
	if (!test_bit(FR_PRIVATE, &req->flags))
		list_del_init(&req->list);
	spin_unlock(&fpq->lock);
	request_end(fc, req);
	return err;

 err_unlock:
	spin_unlock(&fiq->waitq.lock);
	return err;
}

static int fuse_dev_open(struct inode *inode, struct file *file)
{
	/*
	 * The fuse device's file's private_data is used to hold
	 * the fuse_conn(ection) when it is mounted, and is used to
	 * keep track of whether the file has been mounted already.
	 */
	file->private_data = NULL;
	return 0;
}

static ssize_t fuse_dev_read(struct kiocb *iocb, struct iov_iter *to)
{
	struct fuse_copy_state cs;
	struct file *file = iocb->ki_filp;
	struct fuse_dev *fud = fuse_get_dev(file);

	if (!fud)
		return -EPERM;

	if (!iter_is_iovec(to))
		return -EINVAL;

	fuse_copy_init(&cs, 1, to);

	return fuse_dev_do_read(fud, file, &cs, iov_iter_count(to));
}

static ssize_t fuse_dev_splice_read(struct file *in, loff_t *ppos,
				    struct pipe_inode_info *pipe,
				    size_t len, unsigned int flags)
{
	int total, ret;
	int page_nr = 0;
	struct pipe_buffer *bufs;
	struct fuse_copy_state cs;
	struct fuse_dev *fud = fuse_get_dev(in);

	if (!fud)
		return -EPERM;

	bufs = kmalloc(pipe->buffers * sizeof(struct pipe_buffer), GFP_KERNEL);
	if (!bufs)
		return -ENOMEM;

	fuse_copy_init(&cs, 1, NULL);
	cs.pipebufs = bufs;
	cs.pipe = pipe;
	ret = fuse_dev_do_read(fud, in, &cs, len);
	if (ret < 0)
		goto out;

	if (pipe->nrbufs + cs.nr_segs > pipe->buffers) {
		ret = -EIO;
		goto out;
	}

	for (ret = total = 0; page_nr < cs.nr_segs; total += ret) {
		/*
		 * Need to be careful about this.  Having buf->ops in module
		 * code can Oops if the buffer persists after module unload.
		 */
		bufs[page_nr].ops = &nosteal_pipe_buf_ops;
		bufs[page_nr].flags = 0;
		ret = add_to_pipe(pipe, &bufs[page_nr++]);
		if (unlikely(ret < 0))
			break;
	}
	if (total)
		ret = total;
out:
	for (; page_nr < cs.nr_segs; page_nr++)
		put_page(bufs[page_nr].page);

	kfree(bufs);
	return ret;
}

static int fuse_notify_poll(struct fuse_conn *fc, unsigned int size,
			    struct fuse_copy_state *cs)
{
	struct fuse_notify_poll_wakeup_out outarg;
	int err = -EINVAL;

	if (size != sizeof(outarg))
		goto err;

	err = fuse_copy_one(cs, &outarg, sizeof(outarg));
	if (err)
		goto err;

	fuse_copy_finish(cs);
	return fuse_notify_poll_wakeup(fc, &outarg);

err:
	fuse_copy_finish(cs);
	return err;
}

static int fuse_notify_inval_inode(struct fuse_conn *fc, unsigned int size,
				   struct fuse_copy_state *cs)
{
	struct fuse_notify_inval_inode_out outarg;
	int err = -EINVAL;

	if (size != sizeof(outarg))
		goto err;

	err = fuse_copy_one(cs, &outarg, sizeof(outarg));
	if (err)
		goto err;
	fuse_copy_finish(cs);

	down_read(&fc->killsb);
	err = -ENOENT;
	if (fc->sb) {
		err = fuse_reverse_inval_inode(fc->sb, outarg.ino,
					       outarg.off, outarg.len);
	}
	up_read(&fc->killsb);
	return err;

err:
	fuse_copy_finish(cs);
	return err;
}

static int fuse_notify_inval_entry(struct fuse_conn *fc, unsigned int size,
				   struct fuse_copy_state *cs)
{
	struct fuse_notify_inval_entry_out outarg;
	int err = -ENOMEM;
	char *buf;
	struct qstr name;

	buf = kzalloc(FUSE_NAME_MAX + 1, GFP_KERNEL);
	if (!buf)
		goto err;

	err = -EINVAL;
	if (size < sizeof(outarg))
		goto err;

	err = fuse_copy_one(cs, &outarg, sizeof(outarg));
	if (err)
		goto err;

	err = -ENAMETOOLONG;
	if (outarg.namelen > FUSE_NAME_MAX)
		goto err;

	err = -EINVAL;
	if (size != sizeof(outarg) + outarg.namelen + 1)
		goto err;

	name.name = buf;
	name.len = outarg.namelen;
	err = fuse_copy_one(cs, buf, outarg.namelen + 1);
	if (err)
		goto err;
	fuse_copy_finish(cs);
	buf[outarg.namelen] = 0;

	down_read(&fc->killsb);
	err = -ENOENT;
	if (fc->sb)
		err = fuse_reverse_inval_entry(fc->sb, outarg.parent, 0, &name);
	up_read(&fc->killsb);
	kfree(buf);
	return err;

err:
	kfree(buf);
	fuse_copy_finish(cs);
	return err;
}

static int fuse_notify_delete(struct fuse_conn *fc, unsigned int size,
			      struct fuse_copy_state *cs)
{
	struct fuse_notify_delete_out outarg;
	int err = -ENOMEM;
	char *buf;
	struct qstr name;

	buf = kzalloc(FUSE_NAME_MAX + 1, GFP_KERNEL);
	if (!buf)
		goto err;

	err = -EINVAL;
	if (size < sizeof(outarg))
		goto err;

	err = fuse_copy_one(cs, &outarg, sizeof(outarg));
	if (err)
		goto err;

	err = -ENAMETOOLONG;
	if (outarg.namelen > FUSE_NAME_MAX)
		goto err;

	err = -EINVAL;
	if (size != sizeof(outarg) + outarg.namelen + 1)
		goto err;

	name.name = buf;
	name.len = outarg.namelen;
	err = fuse_copy_one(cs, buf, outarg.namelen + 1);
	if (err)
		goto err;
	fuse_copy_finish(cs);
	buf[outarg.namelen] = 0;

	down_read(&fc->killsb);
	err = -ENOENT;
	if (fc->sb)
		err = fuse_reverse_inval_entry(fc->sb, outarg.parent,
					       outarg.child, &name);
	up_read(&fc->killsb);
	kfree(buf);
	return err;

err:
	kfree(buf);
	fuse_copy_finish(cs);
	return err;
}

static int fuse_notify_store(struct fuse_conn *fc, unsigned int size,
			     struct fuse_copy_state *cs)
{
	struct fuse_notify_store_out outarg;
	struct inode *inode;
	struct address_space *mapping;
	u64 nodeid;
	int err;
	pgoff_t index;
	unsigned int offset;
	unsigned int num;
	loff_t file_size;
	loff_t end;

	err = -EINVAL;
	if (size < sizeof(outarg))
		goto out_finish;

	err = fuse_copy_one(cs, &outarg, sizeof(outarg));
	if (err)
		goto out_finish;

	err = -EINVAL;
	if (size - sizeof(outarg) != outarg.size)
		goto out_finish;

	nodeid = outarg.nodeid;

	down_read(&fc->killsb);

	err = -ENOENT;
	if (!fc->sb)
		goto out_up_killsb;

	inode = ilookup5(fc->sb, nodeid, fuse_inode_eq, &nodeid);
	if (!inode)
		goto out_up_killsb;

	mapping = inode->i_mapping;
	index = outarg.offset >> PAGE_SHIFT;
	offset = outarg.offset & ~PAGE_MASK;
	file_size = i_size_read(inode);
	end = outarg.offset + outarg.size;
	if (end > file_size) {
		file_size = end;
		fuse_write_update_size(inode, file_size);
	}

	num = outarg.size;
	while (num) {
		struct page *page;
		unsigned int this_num;

		err = -ENOMEM;
		page = find_or_create_page(mapping, index,
					   mapping_gfp_mask(mapping));
		if (!page)
			goto out_iput;

		this_num = min_t(unsigned, num, PAGE_SIZE - offset);
		err = fuse_copy_page(cs, &page, offset, this_num, 0);
		if (!err && offset == 0 &&
		    (this_num == PAGE_SIZE || file_size == end))
			SetPageUptodate(page);
		unlock_page(page);
		put_page(page);

		if (err)
			goto out_iput;

		num -= this_num;
		offset = 0;
		index++;
	}

	err = 0;

out_iput:
	iput(inode);
out_up_killsb:
	up_read(&fc->killsb);
out_finish:
	fuse_copy_finish(cs);
	return err;
}

static void fuse_retrieve_end(struct fuse_conn *fc, struct fuse_req *req)
{
	release_pages(req->pages, req->num_pages, false);
}

static int fuse_retrieve(struct fuse_conn *fc, struct inode *inode,
			 struct fuse_notify_retrieve_out *outarg)
{
	int err;
	struct address_space *mapping = inode->i_mapping;
	struct fuse_req *req;
	pgoff_t index;
	loff_t file_size;
	unsigned int num;
	unsigned int offset;
	size_t total_len = 0;
	int num_pages;

	offset = outarg->offset & ~PAGE_MASK;
	file_size = i_size_read(inode);

	num = outarg->size;
	if (outarg->offset > file_size)
		num = 0;
	else if (outarg->offset + num > file_size)
		num = file_size - outarg->offset;

	num_pages = (num + offset + PAGE_SIZE - 1) >> PAGE_SHIFT;
	num_pages = min(num_pages, FUSE_MAX_PAGES_PER_REQ);

	req = fuse_get_req(fc, num_pages);
	if (IS_ERR(req))
		return PTR_ERR(req);

	req->in.h.opcode = FUSE_NOTIFY_REPLY;
	req->in.h.nodeid = outarg->nodeid;
	req->in.numargs = 2;
	req->in.argpages = 1;
	req->page_descs[0].offset = offset;
	req->end = fuse_retrieve_end;

	index = outarg->offset >> PAGE_SHIFT;

	while (num && req->num_pages < num_pages) {
		struct page *page;
		unsigned int this_num;

		page = find_get_page(mapping, index);
		if (!page)
			break;

		this_num = min_t(unsigned, num, PAGE_SIZE - offset);
		req->pages[req->num_pages] = page;
		req->page_descs[req->num_pages].length = this_num;
		req->num_pages++;

		offset = 0;
		num -= this_num;
		total_len += this_num;
		index++;
	}
	req->misc.retrieve_in.offset = outarg->offset;
	req->misc.retrieve_in.size = total_len;
	req->in.args[0].size = sizeof(req->misc.retrieve_in);
	req->in.args[0].value = &req->misc.retrieve_in;
	req->in.args[1].size = total_len;

	err = fuse_request_send_notify_reply(fc, req, outarg->notify_unique);
	if (err)
		fuse_retrieve_end(fc, req);

	return err;
}

static int fuse_notify_retrieve(struct fuse_conn *fc, unsigned int size,
				struct fuse_copy_state *cs)
{
	struct fuse_notify_retrieve_out outarg;
	struct inode *inode;
	int err;

	err = -EINVAL;
	if (size != sizeof(outarg))
		goto copy_finish;

	err = fuse_copy_one(cs, &outarg, sizeof(outarg));
	if (err)
		goto copy_finish;

	fuse_copy_finish(cs);

	down_read(&fc->killsb);
	err = -ENOENT;
	if (fc->sb) {
		u64 nodeid = outarg.nodeid;

		inode = ilookup5(fc->sb, nodeid, fuse_inode_eq, &nodeid);
		if (inode) {
			err = fuse_retrieve(fc, inode, &outarg);
			iput(inode);
		}
	}
	up_read(&fc->killsb);

	return err;

copy_finish:
	fuse_copy_finish(cs);
	return err;
}

static int fuse_notify(struct fuse_conn *fc, enum fuse_notify_code code,
		       unsigned int size, struct fuse_copy_state *cs)
{
	/* Don't try to move pages (yet) */
	cs->move_pages = 0;

	switch (code) {
	case FUSE_NOTIFY_POLL:
		return fuse_notify_poll(fc, size, cs);

	case FUSE_NOTIFY_INVAL_INODE:
		return fuse_notify_inval_inode(fc, size, cs);

	case FUSE_NOTIFY_INVAL_ENTRY:
		return fuse_notify_inval_entry(fc, size, cs);

	case FUSE_NOTIFY_STORE:
		return fuse_notify_store(fc, size, cs);

	case FUSE_NOTIFY_RETRIEVE:
		return fuse_notify_retrieve(fc, size, cs);

	case FUSE_NOTIFY_DELETE:
		return fuse_notify_delete(fc, size, cs);

	default:
		fuse_copy_finish(cs);
		return -EINVAL;
	}
}

/* Look up request on processing list by unique ID */
static struct fuse_req *request_find(struct fuse_pqueue *fpq, u64 unique)
{
	struct fuse_req *req;

	list_for_each_entry(req, &fpq->processing, list) {
		if (req->in.h.unique == unique || req->intr_unique == unique)
			return req;
	}
	return NULL;
}

static int copy_out_args(struct fuse_copy_state *cs, struct fuse_out *out,
			 unsigned nbytes)
{
	unsigned reqsize = sizeof(struct fuse_out_header);

	if (out->h.error)
		return nbytes != reqsize ? -EINVAL : 0;

	reqsize += len_args(out->numargs, out->args);

	if (reqsize < nbytes || (reqsize > nbytes && !out->argvar))
		return -EINVAL;
	else if (reqsize > nbytes) {
		struct fuse_arg *lastarg = &out->args[out->numargs-1];
		unsigned diffsize = reqsize - nbytes;
		if (diffsize > lastarg->size)
			return -EINVAL;
		lastarg->size -= diffsize;
	}
	return fuse_copy_args(cs, out->numargs, out->argpages, out->args,
			      out->page_zeroing);
}

/*
 * Write a single reply to a request.  First the header is copied from
 * the write buffer.  The request is then searched on the processing
 * list by the unique ID found in the header.  If found, then remove
 * it from the list and copy the rest of the buffer to the request.
 * The request is finished by calling request_end()
 */
static ssize_t fuse_dev_do_write(struct fuse_dev *fud,
				 struct fuse_copy_state *cs, size_t nbytes)
{
	int err;
	struct fuse_conn *fc = fud->fc;
	struct fuse_pqueue *fpq = &fud->pq;
	struct fuse_req *req;
	struct fuse_out_header oh;

	if (nbytes < sizeof(struct fuse_out_header))
		return -EINVAL;

	err = fuse_copy_one(cs, &oh, sizeof(oh));
	if (err)
		goto err_finish;

	err = -EINVAL;
	if (oh.len != nbytes)
		goto err_finish;

	/*
	 * Zero oh.unique indicates unsolicited notification message
	 * and error contains notification code.
	 */
	if (!oh.unique) {
		err = fuse_notify(fc, oh.error, nbytes - sizeof(oh), cs);
		return err ? err : nbytes;
	}

	err = -EINVAL;
	if (oh.error <= -1000 || oh.error > 0)
		goto err_finish;

	spin_lock(&fpq->lock);
	err = -ENOENT;
	if (!fpq->connected)
		goto err_unlock_pq;

	req = request_find(fpq, oh.unique);
	if (!req)
		goto err_unlock_pq;

	/* Is it an interrupt reply? */
	if (req->intr_unique == oh.unique) {
		spin_unlock(&fpq->lock);

		err = -EINVAL;
		if (nbytes != sizeof(struct fuse_out_header))
			goto err_finish;

		if (oh.error == -ENOSYS)
			fc->no_interrupt = 1;
		else if (oh.error == -EAGAIN)
			queue_interrupt(&fc->iq, req);

		fuse_copy_finish(cs);
		return nbytes;
	}

	clear_bit(FR_SENT, &req->flags);
	list_move(&req->list, &fpq->io);
	req->out.h = oh;
	set_bit(FR_LOCKED, &req->flags);
	spin_unlock(&fpq->lock);
	cs->req = req;
	if (!req->out.page_replace)
		cs->move_pages = 0;

	err = copy_out_args(cs, &req->out, nbytes);
	if (req->in.h.opcode == FUSE_CANONICAL_PATH) {
<<<<<<< HEAD
		req->out.h.error = kern_path((char *)req->out.args[0].value, 0,
							req->canonical_path);
=======
		char *path = (char *)req->out.args[0].value;

		path[req->out.args[0].size - 1] = 0;
		req->out.h.error = kern_path(path, 0, req->canonical_path);
>>>>>>> 3fd926a5
	}
	fuse_copy_finish(cs);

	spin_lock(&fpq->lock);
	clear_bit(FR_LOCKED, &req->flags);
	if (!fpq->connected)
		err = -ENOENT;
	else if (err)
		req->out.h.error = -EIO;
	if (!test_bit(FR_PRIVATE, &req->flags))
		list_del_init(&req->list);
	spin_unlock(&fpq->lock);

	request_end(fc, req);

	return err ? err : nbytes;

 err_unlock_pq:
	spin_unlock(&fpq->lock);
 err_finish:
	fuse_copy_finish(cs);
	return err;
}

static ssize_t fuse_dev_write(struct kiocb *iocb, struct iov_iter *from)
{
	struct fuse_copy_state cs;
	struct fuse_dev *fud = fuse_get_dev(iocb->ki_filp);

	if (!fud)
		return -EPERM;

	if (!iter_is_iovec(from))
		return -EINVAL;

	fuse_copy_init(&cs, 0, from);

	return fuse_dev_do_write(fud, &cs, iov_iter_count(from));
}

static ssize_t fuse_dev_splice_write(struct pipe_inode_info *pipe,
				     struct file *out, loff_t *ppos,
				     size_t len, unsigned int flags)
{
	unsigned nbuf;
	unsigned idx;
	struct pipe_buffer *bufs;
	struct fuse_copy_state cs;
	struct fuse_dev *fud;
	size_t rem;
	ssize_t ret;

	fud = fuse_get_dev(out);
	if (!fud)
		return -EPERM;

	pipe_lock(pipe);

	bufs = kmalloc(pipe->buffers * sizeof(struct pipe_buffer), GFP_KERNEL);
	if (!bufs) {
		pipe_unlock(pipe);
		return -ENOMEM;
	}

	nbuf = 0;
	rem = 0;
	for (idx = 0; idx < pipe->nrbufs && rem < len; idx++)
		rem += pipe->bufs[(pipe->curbuf + idx) & (pipe->buffers - 1)].len;

	ret = -EINVAL;
	if (rem < len) {
		pipe_unlock(pipe);
		goto out;
	}

	rem = len;
	while (rem) {
		struct pipe_buffer *ibuf;
		struct pipe_buffer *obuf;

		BUG_ON(nbuf >= pipe->buffers);
		BUG_ON(!pipe->nrbufs);
		ibuf = &pipe->bufs[pipe->curbuf];
		obuf = &bufs[nbuf];

		if (rem >= ibuf->len) {
			*obuf = *ibuf;
			ibuf->ops = NULL;
			pipe->curbuf = (pipe->curbuf + 1) & (pipe->buffers - 1);
			pipe->nrbufs--;
		} else {
			pipe_buf_get(pipe, ibuf);
			*obuf = *ibuf;
			obuf->flags &= ~PIPE_BUF_FLAG_GIFT;
			obuf->len = rem;
			ibuf->offset += obuf->len;
			ibuf->len -= obuf->len;
		}
		nbuf++;
		rem -= obuf->len;
	}
	pipe_unlock(pipe);

	fuse_copy_init(&cs, 0, NULL);
	cs.pipebufs = bufs;
	cs.nr_segs = nbuf;
	cs.pipe = pipe;

	if (flags & SPLICE_F_MOVE)
		cs.move_pages = 1;

	ret = fuse_dev_do_write(fud, &cs, len);

	for (idx = 0; idx < nbuf; idx++)
		pipe_buf_release(pipe, &bufs[idx]);

out:
	kfree(bufs);
	return ret;
}

static unsigned fuse_dev_poll(struct file *file, poll_table *wait)
{
	unsigned mask = POLLOUT | POLLWRNORM;
	struct fuse_iqueue *fiq;
	struct fuse_dev *fud = fuse_get_dev(file);

	if (!fud)
		return POLLERR;

	fiq = &fud->fc->iq;
	poll_wait(file, &fiq->waitq, wait);

	spin_lock(&fiq->waitq.lock);
	if (!fiq->connected)
		mask = POLLERR;
	else if (request_pending(fiq))
		mask |= POLLIN | POLLRDNORM;
	spin_unlock(&fiq->waitq.lock);

	return mask;
}

/*
 * Abort all requests on the given list (pending or processing)
 *
 * This function releases and reacquires fc->lock
 */
static void end_requests(struct fuse_conn *fc, struct list_head *head)
{
	while (!list_empty(head)) {
		struct fuse_req *req;
		req = list_entry(head->next, struct fuse_req, list);
		req->out.h.error = -ECONNABORTED;
		clear_bit(FR_SENT, &req->flags);
		list_del_init(&req->list);
		request_end(fc, req);
	}
}

static void end_polls(struct fuse_conn *fc)
{
	struct rb_node *p;

	p = rb_first(&fc->polled_files);

	while (p) {
		struct fuse_file *ff;
		ff = rb_entry(p, struct fuse_file, polled_node);
		wake_up_interruptible_all(&ff->poll_wait);

		p = rb_next(p);
	}
}

/*
 * Abort all requests.
 *
 * Emergency exit in case of a malicious or accidental deadlock, or just a hung
 * filesystem.
 *
 * The same effect is usually achievable through killing the filesystem daemon
 * and all users of the filesystem.  The exception is the combination of an
 * asynchronous request and the tricky deadlock (see
 * Documentation/filesystems/fuse.txt).
 *
 * Aborting requests under I/O goes as follows: 1: Separate out unlocked
 * requests, they should be finished off immediately.  Locked requests will be
 * finished after unlock; see unlock_request(). 2: Finish off the unlocked
 * requests.  It is possible that some request will finish before we can.  This
 * is OK, the request will in that case be removed from the list before we touch
 * it.
 */
void fuse_abort_conn(struct fuse_conn *fc)
{
	struct fuse_iqueue *fiq = &fc->iq;

	spin_lock(&fc->lock);
	if (fc->connected) {
		struct fuse_dev *fud;
		struct fuse_req *req, *next;
		LIST_HEAD(to_end1);
		LIST_HEAD(to_end2);

		fc->connected = 0;
		fc->blocked = 0;
		fuse_set_initialized(fc);
		list_for_each_entry(fud, &fc->devices, entry) {
			struct fuse_pqueue *fpq = &fud->pq;

			spin_lock(&fpq->lock);
			fpq->connected = 0;
			list_for_each_entry_safe(req, next, &fpq->io, list) {
				req->out.h.error = -ECONNABORTED;
				spin_lock(&req->waitq.lock);
				set_bit(FR_ABORTED, &req->flags);
				if (!test_bit(FR_LOCKED, &req->flags)) {
					set_bit(FR_PRIVATE, &req->flags);
					__fuse_get_request(req);
					list_move(&req->list, &to_end1);
				}
				spin_unlock(&req->waitq.lock);
			}
			list_splice_init(&fpq->processing, &to_end2);
			spin_unlock(&fpq->lock);
		}
		fc->max_background = UINT_MAX;
		flush_bg_queue(fc);

		spin_lock(&fiq->waitq.lock);
		fiq->connected = 0;
		list_splice_init(&fiq->pending, &to_end2);
		list_for_each_entry(req, &to_end2, list)
			clear_bit(FR_PENDING, &req->flags);
		while (forget_pending(fiq))
			kfree(dequeue_forget(fiq, 1, NULL));
		wake_up_all_locked(&fiq->waitq);
		spin_unlock(&fiq->waitq.lock);
		kill_fasync(&fiq->fasync, SIGIO, POLL_IN);
		end_polls(fc);
		wake_up_all(&fc->blocked_waitq);
		spin_unlock(&fc->lock);

		while (!list_empty(&to_end1)) {
			req = list_first_entry(&to_end1, struct fuse_req, list);
			list_del_init(&req->list);
			request_end(fc, req);
		}
		end_requests(fc, &to_end2);
	} else {
		spin_unlock(&fc->lock);
	}
}
EXPORT_SYMBOL_GPL(fuse_abort_conn);

void fuse_wait_aborted(struct fuse_conn *fc)
{
	wait_event(fc->blocked_waitq, atomic_read(&fc->num_waiting) == 0);
}

int fuse_dev_release(struct inode *inode, struct file *file)
{
	struct fuse_dev *fud = fuse_get_dev(file);

	if (fud) {
		struct fuse_conn *fc = fud->fc;
		struct fuse_pqueue *fpq = &fud->pq;
		LIST_HEAD(to_end);

		spin_lock(&fpq->lock);
		WARN_ON(!list_empty(&fpq->io));
		list_splice_init(&fpq->processing, &to_end);
		spin_unlock(&fpq->lock);

		end_requests(fc, &to_end);

		/* Are we the last open device? */
		if (atomic_dec_and_test(&fc->dev_count)) {
			WARN_ON(fc->iq.fasync != NULL);
			fuse_abort_conn(fc);
		}
		fuse_dev_free(fud);
	}
	return 0;
}
EXPORT_SYMBOL_GPL(fuse_dev_release);

static int fuse_dev_fasync(int fd, struct file *file, int on)
{
	struct fuse_dev *fud = fuse_get_dev(file);

	if (!fud)
		return -EPERM;

	/* No locking - fasync_helper does its own locking */
	return fasync_helper(fd, file, on, &fud->fc->iq.fasync);
}

static int fuse_device_clone(struct fuse_conn *fc, struct file *new)
{
	struct fuse_dev *fud;

	if (new->private_data)
		return -EINVAL;

	fud = fuse_dev_alloc(fc);
	if (!fud)
		return -ENOMEM;

	new->private_data = fud;
	atomic_inc(&fc->dev_count);

	return 0;
}

static long fuse_dev_ioctl(struct file *file, unsigned int cmd,
			   unsigned long arg)
{
	int err = -ENOTTY;

	if (cmd == FUSE_DEV_IOC_CLONE) {
		int oldfd;

		err = -EFAULT;
		if (!get_user(oldfd, (__u32 __user *) arg)) {
			struct file *old = fget(oldfd);

			err = -EINVAL;
			if (old) {
				struct fuse_dev *fud = NULL;

				/*
				 * Check against file->f_op because CUSE
				 * uses the same ioctl handler.
				 */
				if (old->f_op == file->f_op &&
				    old->f_cred->user_ns == file->f_cred->user_ns)
					fud = fuse_get_dev(old);

				if (fud) {
					mutex_lock(&fuse_mutex);
					err = fuse_device_clone(fud->fc, file);
					mutex_unlock(&fuse_mutex);
				}
				fput(old);
			}
		}
	}
	return err;
}

const struct file_operations fuse_dev_operations = {
	.owner		= THIS_MODULE,
	.open		= fuse_dev_open,
	.llseek		= no_llseek,
	.read_iter	= fuse_dev_read,
	.splice_read	= fuse_dev_splice_read,
	.write_iter	= fuse_dev_write,
	.splice_write	= fuse_dev_splice_write,
	.poll		= fuse_dev_poll,
	.release	= fuse_dev_release,
	.fasync		= fuse_dev_fasync,
	.unlocked_ioctl = fuse_dev_ioctl,
	.compat_ioctl   = fuse_dev_ioctl,
};
EXPORT_SYMBOL_GPL(fuse_dev_operations);

static struct miscdevice fuse_miscdevice = {
	.minor = FUSE_MINOR,
	.name  = "fuse",
	.fops = &fuse_dev_operations,
};

int __init fuse_dev_init(void)
{
	int err = -ENOMEM;
	fuse_req_cachep = kmem_cache_create("fuse_request",
					    sizeof(struct fuse_req),
					    0, 0, NULL);
	if (!fuse_req_cachep)
		goto out;

	err = misc_register(&fuse_miscdevice);
	if (err)
		goto out_cache_clean;

	return 0;

 out_cache_clean:
	kmem_cache_destroy(fuse_req_cachep);
 out:
	return err;
}

void fuse_dev_cleanup(void)
{
	misc_deregister(&fuse_miscdevice);
	kmem_cache_destroy(fuse_req_cachep);
}<|MERGE_RESOLUTION|>--- conflicted
+++ resolved
@@ -1896,15 +1896,10 @@
 
 	err = copy_out_args(cs, &req->out, nbytes);
 	if (req->in.h.opcode == FUSE_CANONICAL_PATH) {
-<<<<<<< HEAD
-		req->out.h.error = kern_path((char *)req->out.args[0].value, 0,
-							req->canonical_path);
-=======
 		char *path = (char *)req->out.args[0].value;
 
 		path[req->out.args[0].size - 1] = 0;
 		req->out.h.error = kern_path(path, 0, req->canonical_path);
->>>>>>> 3fd926a5
 	}
 	fuse_copy_finish(cs);
 
