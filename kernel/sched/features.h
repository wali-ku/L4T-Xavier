--- conflicted
+++ resolved
@@ -85,11 +85,10 @@
 #endif
 
 /*
-<<<<<<< HEAD
  * Capacity aware scheduling.
  */
 SCHED_FEAT(CAPACITY_AWARE, false)
-=======
+/*
  * Minimum capacity capping. Keep track of minimum capacity factor when
  * minimum frequency available to a policy is modified.
  * If enabled, this can be used to inform the scheduler about capacity
@@ -102,5 +101,4 @@
  * ON: If the target CPU saves any energy, use that.
  * OFF: Use whichever of target or backup saves most.
  */
-SCHED_FEAT(FBT_STRICT_ORDER, true)
->>>>>>> 3fd926a5
+SCHED_FEAT(FBT_STRICT_ORDER, true)