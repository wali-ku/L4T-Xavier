/*
 * arch/arm64/include/asm/cpucaps.h
 *
 * Copyright (C) 2016 ARM Ltd.
 *
 * This program is free software: you can redistribute it and/or modify
 * it under the terms of the GNU General Public License version 2 as
 * published by the Free Software Foundation.
 *
 * This program is distributed in the hope that it will be useful,
 * but WITHOUT ANY WARRANTY; without even the implied warranty of
 * MERCHANTABILITY or FITNESS FOR A PARTICULAR PURPOSE.  See the
 * GNU General Public License for more details.
 *
 * You should have received a copy of the GNU General Public License
 * along with this program.  If not, see <http://www.gnu.org/licenses/>.
 */
#ifndef __ASM_CPUCAPS_H
#define __ASM_CPUCAPS_H

#define ARM64_WORKAROUND_CLEAN_CACHE		0
#define ARM64_WORKAROUND_DEVICE_LOAD_ACQUIRE	1
#define ARM64_WORKAROUND_845719			2
#define ARM64_HAS_SYSREG_GIC_CPUIF		3
#define ARM64_HAS_PAN				4
#define ARM64_HAS_LSE_ATOMICS			5
#define ARM64_WORKAROUND_CAVIUM_23154		6
#define ARM64_WORKAROUND_834220			7
#define ARM64_HAS_NO_HW_PREFETCH		8
#define ARM64_HAS_UAO				9
#define ARM64_ALT_PAN_NOT_UAO			10
#define ARM64_HAS_VIRT_HOST_EXTN		11
#define ARM64_WORKAROUND_CAVIUM_27456		12
#define ARM64_HAS_32BIT_EL0			13
#define ARM64_HYP_OFFSET_LOW			14
#define ARM64_MISMATCHED_CACHE_LINE_SIZE	15
#define ARM64_IC_IALLU_ON_CTX_CHANGE		16

<<<<<<< HEAD
#define ARM64_NCAPS				17
=======
#define ARM64_UNMAP_KERNEL_AT_EL0		23

#define ARM64_NCAPS				24
>>>>>>> a9fd3188

#endif /* __ASM_CPUCAPS_H */<|MERGE_RESOLUTION|>--- conflicted
+++ resolved
@@ -35,13 +35,8 @@
 #define ARM64_HYP_OFFSET_LOW			14
 #define ARM64_MISMATCHED_CACHE_LINE_SIZE	15
 #define ARM64_IC_IALLU_ON_CTX_CHANGE		16
+#define ARM64_UNMAP_KERNEL_AT_EL0		17
 
-<<<<<<< HEAD
-#define ARM64_NCAPS				17
-=======
-#define ARM64_UNMAP_KERNEL_AT_EL0		23
-
-#define ARM64_NCAPS				24
->>>>>>> a9fd3188
+#define ARM64_NCAPS				18
 
 #endif /* __ASM_CPUCAPS_H */