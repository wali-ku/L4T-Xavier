--- conflicted
+++ resolved
@@ -310,14 +310,14 @@
 	},
 #ifdef CONFIG_HARDEN_BRANCH_PREDICTOR
 	{
-<<<<<<< HEAD
 		.capability = ARM64_IC_IALLU_ON_CTX_CHANGE,
 		MIDR_ALL_VERSIONS(MIDR_CORTEX_A57),
 	},
 	{
 		.capability = ARM64_IC_IALLU_ON_CTX_CHANGE,
 		MIDR_ALL_VERSIONS(MIDR_CORTEX_A72),
-=======
+	},
+	{
 		.capability = ARM64_HARDEN_BRANCH_PREDICTOR,
 		MIDR_ALL_VERSIONS(MIDR_CORTEX_A57),
 		.enable = enable_smccc_arch_workaround_1,
@@ -346,7 +346,6 @@
 		.capability = ARM64_HARDEN_BRANCH_PREDICTOR,
 		MIDR_ALL_VERSIONS(MIDR_CAVIUM_THUNDERX2),
 		.enable = enable_smccc_arch_workaround_1,
->>>>>>> f52f40e9
 	},
 #endif
 	{
