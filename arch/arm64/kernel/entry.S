/*
 * Low-level exception handling code
 *
 * Copyright (C) 2012 ARM Ltd.
 * Authors:	Catalin Marinas <catalin.marinas@arm.com>
 *		Will Deacon <will.deacon@arm.com>
 *
 * This program is free software; you can redistribute it and/or modify
 * it under the terms of the GNU General Public License version 2 as
 * published by the Free Software Foundation.
 *
 * This program is distributed in the hope that it will be useful,
 * but WITHOUT ANY WARRANTY; without even the implied warranty of
 * MERCHANTABILITY or FITNESS FOR A PARTICULAR PURPOSE.  See the
 * GNU General Public License for more details.
 *
 * You should have received a copy of the GNU General Public License
 * along with this program.  If not, see <http://www.gnu.org/licenses/>.
 */

#include <linux/init.h>
#include <linux/linkage.h>

#include <asm/alternative.h>
#include <asm/assembler.h>
#include <asm/asm-offsets.h>
#include <asm/cpufeature.h>
#include <asm/errno.h>
#include <asm/esr.h>
#include <asm/irq.h>
#include <asm/memory.h>
#include <asm/mmu.h>
#include <asm/ptrace.h>
#include <asm/thread_info.h>
#include <asm/uaccess.h>
#include <asm/asm-uaccess.h>
#include <asm/unistd.h>

/*
 * Context tracking subsystem.  Used to instrument transitions
 * between user and kernel mode.
 */
	.macro ct_user_exit, syscall = 0
#ifdef CONFIG_CONTEXT_TRACKING
	bl	context_tracking_user_exit
	.if \syscall == 1
	/*
	 * Save/restore needed during syscalls.  Restore syscall arguments from
	 * the values already saved on stack during kernel_entry.
	 */
	ldp	x0, x1, [sp]
	ldp	x2, x3, [sp, #S_X2]
	ldp	x4, x5, [sp, #S_X4]
	ldp	x6, x7, [sp, #S_X6]
	.endif
#endif
	.endm

	.macro ct_user_enter
#ifdef CONFIG_CONTEXT_TRACKING
	bl	context_tracking_user_enter
#endif
	.endm

/*
 * Bad Abort numbers
 *-----------------
 */
#define BAD_SYNC	0
#define BAD_IRQ		1
#define BAD_FIQ		2
#define BAD_ERROR	3

	.macro kernel_ventry, el, label, regsize = 64
	.align 7
#ifdef CONFIG_UNMAP_KERNEL_AT_EL0
alternative_if ARM64_UNMAP_KERNEL_AT_EL0
	.if	\el == 0
	.if	\regsize == 64
	mrs	x30, tpidrro_el0
	msr	tpidrro_el0, xzr
	.else
	mov	x30, xzr
	.endif
	.endif
alternative_else_nop_endif
#endif

	sub	sp, sp, #S_FRAME_SIZE
	b	el\()\el\()_\label
	.endm

	.macro tramp_alias, dst, sym
	mov_q	\dst, TRAMP_VALIAS
	add	\dst, \dst, #(\sym - .entry.tramp.text)
	.endm

	.macro	kernel_entry, el, regsize = 64
	.if	\regsize == 32
	mov	w0, w0				// zero upper 32 bits of x0
	.endif
	stp	x0, x1, [sp, #16 * 0]
	stp	x2, x3, [sp, #16 * 1]
	stp	x4, x5, [sp, #16 * 2]
	stp	x6, x7, [sp, #16 * 3]
	stp	x8, x9, [sp, #16 * 4]
	stp	x10, x11, [sp, #16 * 5]
	stp	x12, x13, [sp, #16 * 6]
	stp	x14, x15, [sp, #16 * 7]
	stp	x16, x17, [sp, #16 * 8]
	stp	x18, x19, [sp, #16 * 9]
	stp	x20, x21, [sp, #16 * 10]
	stp	x22, x23, [sp, #16 * 11]
	stp	x24, x25, [sp, #16 * 12]
	stp	x26, x27, [sp, #16 * 13]
	stp	x28, x29, [sp, #16 * 14]

	.if	\el == 0
	mrs	x21, sp_el0
	mov	tsk, sp
	and	tsk, tsk, #~(THREAD_SIZE - 1)	// Ensure MDSCR_EL1.SS is clear,
	ldr	x19, [tsk, #TI_FLAGS]		// since we can unmask debug
	disable_step_tsk x19, x20		// exceptions when scheduling.

	mov	x29, xzr			// fp pointed to user-space
	.else
	add	x21, sp, #S_FRAME_SIZE
	get_thread_info tsk
	/* Save the task's original addr_limit and set USER_DS (TASK_SIZE_64) */
	ldr	x20, [tsk, #TI_ADDR_LIMIT]
	str	x20, [sp, #S_ORIG_ADDR_LIMIT]
	mov	x20, #TASK_SIZE_64
	str	x20, [tsk, #TI_ADDR_LIMIT]
	/* No need to reset PSTATE.UAO, hardware's already set it to 0 for us */
	.endif /* \el == 0 */
	mrs	x22, elr_el1
	mrs	x23, spsr_el1
	stp	lr, x21, [sp, #S_LR]

#ifdef CONFIG_ARM64_SW_TTBR0_PAN
	/*
	 * Set the TTBR0 PAN bit in SPSR. When the exception is taken from
	 * EL0, there is no need to check the state of TTBR0_EL1 since
	 * accesses are always enabled.
	 * Note that the meaning of this bit differs from the ARMv8.1 PAN
	 * feature as all TTBR0_EL1 accesses are disabled, not just those to
	 * user mappings.
	 */
alternative_if ARM64_HAS_PAN
	b	1f				// skip TTBR0 PAN
alternative_else_nop_endif

	.if	\el != 0
	mrs	x21, ttbr0_el1
	tst	x21, #TTBR_ASID_MASK		// Check for the reserved ASID
	orr	x23, x23, #PSR_PAN_BIT		// Set the emulated PAN in the saved SPSR
	b.eq	1f				// TTBR0 access already disabled
	and	x23, x23, #~PSR_PAN_BIT		// Clear the emulated PAN in the saved SPSR
	.endif

	__uaccess_ttbr0_disable x21
1:
#endif

	stp	x22, x23, [sp, #S_PC]

	/*
	 * Set syscallno to -1 by default (overridden later if real syscall).
	 */
	.if	\el == 0
	mvn	x21, xzr
	str	x21, [sp, #S_SYSCALLNO]
	.endif

	/*
	 * Set sp_el0 to current thread_info.
	 */
	.if	\el == 0
	msr	sp_el0, tsk
	.endif

	/*
	 * Registers that may be useful after this macro is invoked:
	 *
	 * x21 - aborted SP
	 * x22 - aborted PC
	 * x23 - aborted PSTATE
	*/
	.endm

	.macro	kernel_exit, el
	.if	\el != 0
	/* Restore the task's original addr_limit. */
	ldr	x20, [sp, #S_ORIG_ADDR_LIMIT]
	str	x20, [tsk, #TI_ADDR_LIMIT]

	/* No need to restore UAO, it will be restored from SPSR_EL1 */
	.endif

	ldp	x21, x22, [sp, #S_PC]		// load ELR, SPSR
	.if	\el == 0
	ct_user_enter
	.endif

#ifdef CONFIG_ARM64_SW_TTBR0_PAN
	/*
	 * Restore access to TTBR0_EL1. If returning to EL0, no need for SPSR
	 * PAN bit checking.
	 */
alternative_if ARM64_HAS_PAN
	b	2f				// skip TTBR0 PAN
alternative_else_nop_endif

	.if	\el != 0
	tbnz	x22, #22, 1f			// Skip re-enabling TTBR0 access if the PSR_PAN_BIT is set
	.endif

	__uaccess_ttbr0_enable x0, x1

	.if	\el == 0
	/*
	 * Enable errata workarounds only if returning to user. The only
	 * workaround currently required for TTBR0_EL1 changes are for the
	 * Cavium erratum 27456 (broadcast TLBI instructions may cause I-cache
	 * corruption).
	 */
	bl	post_ttbr_update_workaround
	.endif
1:
	.if	\el != 0
	and	x22, x22, #~PSR_PAN_BIT		// ARMv8.0 CPUs do not understand this bit
	.endif
2:
#endif

	.if	\el == 0
	ldr	x23, [sp, #S_SP]		// load return stack pointer
	msr	sp_el0, x23
	tst	x22, #PSR_MODE32_BIT		// native task?
	b.eq	3f

#ifdef CONFIG_ARM64_ERRATUM_845719
alternative_if ARM64_WORKAROUND_845719
#ifdef CONFIG_PID_IN_CONTEXTIDR
	mrs	x29, contextidr_el1
	msr	contextidr_el1, x29
#else
	msr contextidr_el1, xzr
#endif
alternative_else_nop_endif
#endif
3:
	.endif

	msr	elr_el1, x21			// set up the return data
	msr	spsr_el1, x22
	ldp	x0, x1, [sp, #16 * 0]
	ldp	x2, x3, [sp, #16 * 1]
	ldp	x4, x5, [sp, #16 * 2]
	ldp	x6, x7, [sp, #16 * 3]
	ldp	x8, x9, [sp, #16 * 4]
	ldp	x10, x11, [sp, #16 * 5]
	ldp	x12, x13, [sp, #16 * 6]
	ldp	x14, x15, [sp, #16 * 7]
	ldp	x16, x17, [sp, #16 * 8]
	ldp	x18, x19, [sp, #16 * 9]
	ldp	x20, x21, [sp, #16 * 10]
	ldp	x22, x23, [sp, #16 * 11]
	ldp	x24, x25, [sp, #16 * 12]
	ldp	x26, x27, [sp, #16 * 13]
	ldp	x28, x29, [sp, #16 * 14]
	ldr	lr, [sp, #S_LR]
	add	sp, sp, #S_FRAME_SIZE		// restore sp

	.if	\el == 0
alternative_insn eret, nop, ARM64_UNMAP_KERNEL_AT_EL0
#ifdef CONFIG_UNMAP_KERNEL_AT_EL0
	bne	4f
	msr	far_el1, x30
	tramp_alias	x30, tramp_exit_native
	br	x30
4:
	tramp_alias	x30, tramp_exit_compat
	br	x30
#endif
	.else
	eret
	.endif
	.endm

	.macro	irq_stack_entry
	mov	x19, sp			// preserve the original sp

	/*
	 * Compare sp with the current thread_info, if the top
	 * ~(THREAD_SIZE - 1) bits match, we are on a task stack, and
	 * should switch to the irq stack.
	 */
	and	x25, x19, #~(THREAD_SIZE - 1)
	cmp	x25, tsk
	b.ne	9998f

	this_cpu_ptr irq_stack, x25, x26
	mov	x26, #IRQ_STACK_START_SP
	add	x26, x25, x26

	/* switch to the irq stack */
	mov	sp, x26

	/*
	 * Add a dummy stack frame, this non-standard format is fixed up
	 * by unwind_frame()
	 */
	stp     x29, x19, [sp, #-16]!
	mov	x29, sp

9998:
	.endm

	/*
	 * x19 should be preserved between irq_stack_entry and
	 * irq_stack_exit.
	 */
	.macro	irq_stack_exit
	mov	sp, x19
	.endm

/*
 * These are the registers used in the syscall handler, and allow us to
 * have in theory up to 7 arguments to a function - x0 to x6.
 *
 * x7 is reserved for the system call number in 32-bit mode.
 */
sc_nr	.req	x25		// number of system calls
scno	.req	x26		// syscall number
stbl	.req	x27		// syscall table pointer
tsk	.req	x28		// current thread_info

/*
 * Interrupt handling.
 */
	.macro	irq_handler
	ldr_l	x1, handle_arch_irq
	mov	x0, sp
	irq_stack_entry
	blr	x1
	irq_stack_exit
	.endm

	.text

/*
 * Exception vectors.
 */
	.pushsection ".entry.text", "ax"

	.align	11
ENTRY(vectors)
	kernel_ventry	1, sync_invalid			// Synchronous EL1t
	kernel_ventry	1, irq_invalid			// IRQ EL1t
	kernel_ventry	1, fiq_invalid			// FIQ EL1t
	kernel_ventry	1, error_invalid		// Error EL1t

<<<<<<< HEAD
	ventry	el1_sync			// Synchronous EL1h
	ventry	el1_irq				// IRQ EL1h
	ventry	el1_fiq_invalid			// FIQ EL1h
	ventry	el1_serr			// Error EL1h

	ventry	el0_sync			// Synchronous 64-bit EL0
	ventry	el0_irq				// IRQ 64-bit EL0
	ventry	el0_fiq_invalid			// FIQ 64-bit EL0
	ventry	el0_serr			// Error 64-bit EL0

#ifdef CONFIG_COMPAT
	ventry	el0_sync_compat			// Synchronous 32-bit EL0
	ventry	el0_irq_compat			// IRQ 32-bit EL0
	ventry	el0_fiq_invalid_compat		// FIQ 32-bit EL0
	ventry	el0_serr			// Error 32-bit EL0
=======
	kernel_ventry	1, sync				// Synchronous EL1h
	kernel_ventry	1, irq				// IRQ EL1h
	kernel_ventry	1, fiq_invalid			// FIQ EL1h
	kernel_ventry	1, error_invalid		// Error EL1h

	kernel_ventry	0, sync				// Synchronous 64-bit EL0
	kernel_ventry	0, irq				// IRQ 64-bit EL0
	kernel_ventry	0, fiq_invalid			// FIQ 64-bit EL0
	kernel_ventry	0, error_invalid		// Error 64-bit EL0

#ifdef CONFIG_COMPAT
	kernel_ventry	0, sync_compat, 32		// Synchronous 32-bit EL0
	kernel_ventry	0, irq_compat, 32		// IRQ 32-bit EL0
	kernel_ventry	0, fiq_invalid_compat, 32	// FIQ 32-bit EL0
	kernel_ventry	0, error_invalid_compat, 32	// Error 32-bit EL0
>>>>>>> a9fd3188
#else
	kernel_ventry	0, sync_invalid, 32		// Synchronous 32-bit EL0
	kernel_ventry	0, irq_invalid, 32		// IRQ 32-bit EL0
	kernel_ventry	0, fiq_invalid, 32		// FIQ 32-bit EL0
	kernel_ventry	0, error_invalid, 32		// Error 32-bit EL0
#endif
END(vectors)

/*
 * Invalid mode handlers
 */
	.macro	inv_entry, el, reason, regsize = 64
	kernel_entry \el, \regsize
	mov	x0, sp
	mov	x1, #\reason
	mrs	x2, esr_el1
	b	bad_mode
	.endm

el0_sync_invalid:
	inv_entry 0, BAD_SYNC
ENDPROC(el0_sync_invalid)

el0_irq_invalid:
	inv_entry 0, BAD_IRQ
ENDPROC(el0_irq_invalid)

el0_fiq_invalid:
	inv_entry 0, BAD_FIQ
ENDPROC(el0_fiq_invalid)

el0_error_invalid:
	inv_entry 0, BAD_ERROR
ENDPROC(el0_error_invalid)

#ifdef CONFIG_COMPAT
el0_fiq_invalid_compat:
	inv_entry 0, BAD_FIQ, 32
ENDPROC(el0_fiq_invalid_compat)

el0_error_invalid_compat:
	inv_entry 0, BAD_ERROR, 32
ENDPROC(el0_error_invalid_compat)
#endif

el1_sync_invalid:
	inv_entry 1, BAD_SYNC
ENDPROC(el1_sync_invalid)

el1_irq_invalid:
	inv_entry 1, BAD_IRQ
ENDPROC(el1_irq_invalid)

el1_fiq_invalid:
	inv_entry 1, BAD_FIQ
ENDPROC(el1_fiq_invalid)

el1_error_invalid:
	inv_entry 1, BAD_ERROR
ENDPROC(el1_error_invalid)

/*
 * EL1 mode handlers.
 */
	.align	6
el1_sync:
	kernel_entry 1
	mrs	x1, esr_el1			// read the syndrome register
	lsr	x24, x1, #ESR_ELx_EC_SHIFT	// exception class
	cmp	x24, #ESR_ELx_EC_DABT_CUR	// data abort in EL1
	b.eq	el1_da
	cmp	x24, #ESR_ELx_EC_IABT_CUR	// instruction abort in EL1
	b.eq	el1_ia
	cmp	x24, #ESR_ELx_EC_SYS64		// configurable trap
	b.eq	el1_undef
	cmp	x24, #ESR_ELx_EC_SP_ALIGN	// stack alignment exception
	b.eq	el1_sp_pc
	cmp	x24, #ESR_ELx_EC_PC_ALIGN	// pc alignment exception
	b.eq	el1_sp_pc
	cmp	x24, #ESR_ELx_EC_UNKNOWN	// unknown exception in EL1
	b.eq	el1_undef
	cmp	x24, #ESR_ELx_EC_BREAKPT_CUR	// debug exception in EL1
	b.ge	el1_dbg
	b	el1_inv

el1_ia:
	/*
	 * Fall through to the Data abort case
	 */
el1_da:
	/*
	 * Data abort handling
	 */
	mrs	x3, far_el1
	enable_dbg
	// re-enable interrupts if they were enabled in the aborted context
	tbnz	x23, #7, 1f			// PSR_I_BIT
	enable_irq
1:
	clear_address_tag x0, x3
	mov	x2, sp				// struct pt_regs
	bl	do_mem_abort

	// disable interrupts before pulling preserved data off the stack
	disable_irq
	kernel_exit 1
el1_sp_pc:
	/*
	 * Stack or PC alignment exception handling
	 */
	mrs	x0, far_el1
	enable_dbg
	mov	x2, sp
	b	do_sp_pc_abort
el1_undef:
	/*
	 * Undefined instruction
	 */
	enable_dbg
	mov	x0, sp
	bl	do_undefinstr
	kernel_exit 1
el1_dbg:
	/*
	 * Debug exception handling
	 */
	cmp	x24, #ESR_ELx_EC_BRK64		// if BRK64
	cinc	x24, x24, eq			// set bit '0'
	tbz	x24, #0, el1_inv		// EL1 only
	mrs	x0, far_el1
	mov	x2, sp				// struct pt_regs
	bl	do_debug_exception
	kernel_exit 1
el1_inv:
	// TODO: add support for undefined instructions in kernel mode
	enable_dbg
	mov	x0, sp
	mov	x2, x1
	mov	x1, #BAD_SYNC
	b	bad_mode
ENDPROC(el1_sync)

	.align	6
el1_irq:
	kernel_entry 1
	enable_dbg
#ifdef CONFIG_TRACE_IRQFLAGS
	bl	trace_hardirqs_off
#endif

	irq_handler

#ifdef CONFIG_PREEMPT
	ldr	w24, [tsk, #TI_PREEMPT]		// get preempt count
	cbnz	w24, 1f				// preempt count != 0
	ldr	x0, [tsk, #TI_FLAGS]		// get flags
	tbz	x0, #TIF_NEED_RESCHED, 1f	// needs rescheduling?
	bl	el1_preempt
1:
#endif
#ifdef CONFIG_TRACE_IRQFLAGS
	bl	trace_hardirqs_on
#endif
	kernel_exit 1
ENDPROC(el1_irq)

#ifdef CONFIG_PREEMPT
el1_preempt:
	mov	x24, lr
1:	bl	preempt_schedule_irq		// irq en/disable is done inside
	ldr	x0, [tsk, #TI_FLAGS]		// get new tasks TI_FLAGS
	tbnz	x0, #TIF_NEED_RESCHED, 1b	// needs rescheduling?
	ret	x24
#endif

el1_serr:
	kernel_entry 1
	enable_dbg
	// re-enable interrupts if they were enabled in the aborted context
	tbnz	x23, #7, 1f			// PSR_I_BIT
	enable_irq
1:
	mrs	x0, daif
	mrs	x1, spsr_el1
	mov	x2, sp				// struct pt_regs
	bl	handle_serr
	// disable interrupts before pulling preserved data off the stack
	disable_irq
	kernel_exit 1
ENDPROC(el1_serr)

el0_serr:
	kernel_entry 0
	// enable interrupts before calling the main handler
	enable_dbg_and_irq
	ct_user_exit
	mrs	x0, daif
	mrs	x1, spsr_el1
	mov	x2, sp
	bl	handle_serr
	b	ret_to_user
ENDPROC(el0_serr)

/*
 * EL0 mode handlers.
 */
	.align	6
el0_sync:
	kernel_entry 0
	mrs	x25, esr_el1			// read the syndrome register
	lsr	x24, x25, #ESR_ELx_EC_SHIFT	// exception class
	cmp	x24, #ESR_ELx_EC_SVC64		// SVC in 64-bit state
	b.eq	el0_svc
	cmp	x24, #ESR_ELx_EC_DABT_LOW	// data abort in EL0
	b.eq	el0_da
	cmp	x24, #ESR_ELx_EC_IABT_LOW	// instruction abort in EL0
	b.eq	el0_ia
	cmp	x24, #ESR_ELx_EC_FP_ASIMD	// FP/ASIMD access
	b.eq	el0_fpsimd_acc
	cmp	x24, #ESR_ELx_EC_FP_EXC64	// FP/ASIMD exception
	b.eq	el0_fpsimd_exc
	cmp	x24, #ESR_ELx_EC_SYS64		// configurable trap
	b.eq	el0_sys
	cmp	x24, #ESR_ELx_EC_SP_ALIGN	// stack alignment exception
	b.eq	el0_sp_pc
	cmp	x24, #ESR_ELx_EC_PC_ALIGN	// pc alignment exception
	b.eq	el0_sp_pc
	cmp	x24, #ESR_ELx_EC_UNKNOWN	// unknown exception in EL0
	b.eq	el0_undef
	cmp	x24, #ESR_ELx_EC_BREAKPT_LOW	// debug exception in EL0
	b.ge	el0_dbg
	b	el0_inv

#ifdef CONFIG_COMPAT
	.align	6
el0_sync_compat:
	kernel_entry 0, 32
	mrs	x25, esr_el1			// read the syndrome register
	lsr	x24, x25, #ESR_ELx_EC_SHIFT	// exception class
	cmp	x24, #ESR_ELx_EC_SVC32		// SVC in 32-bit state
	b.eq	el0_svc_compat
	cmp	x24, #ESR_ELx_EC_DABT_LOW	// data abort in EL0
	b.eq	el0_da
	cmp	x24, #ESR_ELx_EC_IABT_LOW	// instruction abort in EL0
	b.eq	el0_ia
	cmp	x24, #ESR_ELx_EC_FP_ASIMD	// FP/ASIMD access
	b.eq	el0_fpsimd_acc
	cmp	x24, #ESR_ELx_EC_FP_EXC32	// FP/ASIMD exception
	b.eq	el0_fpsimd_exc
	cmp	x24, #ESR_ELx_EC_PC_ALIGN	// pc alignment exception
	b.eq	el0_sp_pc
	cmp	x24, #ESR_ELx_EC_UNKNOWN	// unknown exception in EL0
	b.eq	el0_undef
	cmp	x24, #ESR_ELx_EC_CP15_32	// CP15 MRC/MCR trap
	b.eq	el0_undef
	cmp	x24, #ESR_ELx_EC_CP15_64	// CP15 MRRC/MCRR trap
	b.eq	el0_undef
	cmp	x24, #ESR_ELx_EC_CP14_MR	// CP14 MRC/MCR trap
	b.eq	el0_undef
	cmp	x24, #ESR_ELx_EC_CP14_LS	// CP14 LDC/STC trap
	b.eq	el0_undef
	cmp	x24, #ESR_ELx_EC_CP14_64	// CP14 MRRC/MCRR trap
	b.eq	el0_undef
	cmp	x24, #ESR_ELx_EC_BREAKPT_LOW	// debug exception in EL0
	b.ge	el0_dbg
	b	el0_inv
el0_svc_compat:
	/*
	 * AArch32 syscall handling
	 */
	adrp	stbl, compat_sys_call_table	// load compat syscall table pointer
	uxtw	scno, w7			// syscall number in w7 (r7)
	mov     sc_nr, #__NR_compat_syscalls
	b	el0_svc_naked

	.align	6
el0_irq_compat:
	kernel_entry 0, 32
	b	el0_irq_naked
#endif

el0_da:
	/*
	 * Data abort handling
	 */
	mrs	x26, far_el1
	// enable interrupts before calling the main handler
	enable_dbg_and_irq
	ct_user_exit
	clear_address_tag x0, x26
	mov	x1, x25
	mov	x2, sp
	bl	do_mem_abort
	b	ret_to_user
el0_ia:
	/*
	 * Instruction abort handling
	 */
	mrs	x26, far_el1
	// enable interrupts before calling the main handler
	enable_dbg_and_irq
	ct_user_exit
	mov	x0, x26
	mov	x1, x25
	mov	x2, sp
	bl	do_mem_abort
	b	ret_to_user
el0_fpsimd_acc:
	/*
	 * Floating Point or Advanced SIMD access
	 */
	enable_dbg
	ct_user_exit
	mov	x0, x25
	mov	x1, sp
	bl	do_fpsimd_acc
	b	ret_to_user
el0_fpsimd_exc:
	/*
	 * Floating Point or Advanced SIMD exception
	 */
	enable_dbg
	ct_user_exit
	mov	x0, x25
	mov	x1, sp
	bl	do_fpsimd_exc
	b	ret_to_user
el0_sp_pc:
	/*
	 * Stack or PC alignment exception handling
	 */
	mrs	x26, far_el1
	// enable interrupts before calling the main handler
	enable_dbg_and_irq
	ct_user_exit
	mov	x0, x26
	mov	x1, x25
	mov	x2, sp
	bl	do_sp_pc_abort
	b	ret_to_user
el0_undef:
	/*
	 * Undefined instruction
	 */
	// enable interrupts before calling the main handler
	enable_dbg_and_irq
	ct_user_exit
	mov	x0, sp
	bl	do_undefinstr
	b	ret_to_user
el0_sys:
	/*
	 * System instructions, for trapped cache maintenance instructions
	 */
	enable_dbg_and_irq
	ct_user_exit
	mov	x0, x25
	mov	x1, sp
	bl	do_sysinstr
	b	ret_to_user
el0_dbg:
	/*
	 * Debug exception handling
	 */
	tbnz	x24, #0, el0_inv		// EL0 only
	mrs	x0, far_el1
	mov	x1, x25
	mov	x2, sp
	bl	do_debug_exception
	enable_dbg
	ct_user_exit
	b	ret_to_user
el0_inv:
	enable_dbg
	ct_user_exit
	mov	x0, sp
	mov	x1, #BAD_SYNC
	mov	x2, x25
	bl	bad_el0_sync
	b	ret_to_user
ENDPROC(el0_sync)

	.align	6
el0_irq:
	kernel_entry 0
el0_irq_naked:
	enable_dbg
#ifdef CONFIG_TRACE_IRQFLAGS
	bl	trace_hardirqs_off
#endif

	ct_user_exit
	irq_handler

#ifdef CONFIG_TRACE_IRQFLAGS
	bl	trace_hardirqs_on
#endif
	b	ret_to_user
ENDPROC(el0_irq)

/*
 * Register switch for AArch64. The callee-saved registers need to be saved
 * and restored. On entry:
 *   x0 = previous task_struct (must be preserved across the switch)
 *   x1 = next task_struct
 * Previous and next are guaranteed not to be the same.
 *
 */
ENTRY(cpu_switch_to)
	mov	x10, #THREAD_CPU_CONTEXT
	add	x8, x0, x10
	mov	x9, sp
	stp	x19, x20, [x8], #16		// store callee-saved registers
	stp	x21, x22, [x8], #16
	stp	x23, x24, [x8], #16
	stp	x25, x26, [x8], #16
	stp	x27, x28, [x8], #16
	stp	x29, x9, [x8], #16
	str	lr, [x8]
	add	x8, x1, x10
	ldp	x19, x20, [x8], #16		// restore callee-saved registers
	ldp	x21, x22, [x8], #16
	ldp	x23, x24, [x8], #16
	ldp	x25, x26, [x8], #16
	ldp	x27, x28, [x8], #16
	ldp	x29, x9, [x8], #16
	ldr	lr, [x8]
	mov	sp, x9
	and	x9, x9, #~(THREAD_SIZE - 1)
	msr	sp_el0, x9
	ret
ENDPROC(cpu_switch_to)

/*
 * This is the fast syscall return path.  We do as little as possible here,
 * and this includes saving x0 back into the kernel stack.
 */
ret_fast_syscall:
	disable_irq				// disable interrupts
	str	x0, [sp, #S_X0]			// returned x0
	ldr	x1, [tsk, #TI_FLAGS]		// re-check for syscall tracing
	and	x2, x1, #_TIF_SYSCALL_WORK
	cbnz	x2, ret_fast_syscall_trace
	and	x2, x1, #_TIF_WORK_MASK
	cbnz	x2, work_pending
	enable_step_tsk x1, x2
	kernel_exit 0
ret_fast_syscall_trace:
	enable_irq				// enable interrupts
	b	__sys_trace_return_skipped	// we already saved x0

/*
 * Ok, we need to do extra processing, enter the slow path.
 */
work_pending:
	mov	x0, sp				// 'regs'
	bl	do_notify_resume
#ifdef CONFIG_TRACE_IRQFLAGS
	bl	trace_hardirqs_on		// enabled while in userspace
#endif
	ldr	x1, [tsk, #TI_FLAGS]		// re-check for single-step
	b	finish_ret_to_user
/*
 * "slow" syscall return path.
 */
ret_to_user:
	disable_irq				// disable interrupts
	ldr	x1, [tsk, #TI_FLAGS]
	and	x2, x1, #_TIF_WORK_MASK
	cbnz	x2, work_pending
finish_ret_to_user:
	enable_step_tsk x1, x2
	kernel_exit 0
ENDPROC(ret_to_user)

/*
 * This is how we return from a fork.
 */
ENTRY(ret_from_fork)
	bl	schedule_tail
	cbz	x19, 1f				// not a kernel thread
	mov	x0, x20
	blr	x19
1:	get_thread_info tsk
	b	ret_to_user
ENDPROC(ret_from_fork)

/*
 * SVC handler.
 */
	.align	6
el0_svc:
	adrp	stbl, sys_call_table		// load syscall table pointer
	uxtw	scno, w8			// syscall number in w8
	mov	sc_nr, #__NR_syscalls
el0_svc_naked:					// compat entry point
	stp	x0, scno, [sp, #S_ORIG_X0]	// save the original x0 and syscall number
	enable_dbg_and_irq
	ct_user_exit 1

	ldr	x16, [tsk, #TI_FLAGS]		// check for syscall hooks
	tst	x16, #_TIF_SYSCALL_WORK
	b.ne	__sys_trace
	cmp     scno, sc_nr                     // check upper syscall limit
	b.hs	ni_sys
	ldr	x16, [stbl, scno, lsl #3]	// address in the syscall table
	blr	x16				// call sys_* routine
	b	ret_fast_syscall
ni_sys:
	mov	x0, sp
	bl	do_ni_syscall
	b	ret_fast_syscall
ENDPROC(el0_svc)

	/*
	 * This is the really slow path.  We're going to be doing context
	 * switches, and waiting for our parent to respond.
	 */
__sys_trace:
	mov	w0, #-1				// set default errno for
	cmp     scno, x0			// user-issued syscall(-1)
	b.ne	1f
	mov	x0, #-ENOSYS
	str	x0, [sp, #S_X0]
1:	mov	x0, sp
	bl	syscall_trace_enter
	cmp	w0, #-1				// skip the syscall?
	b.eq	__sys_trace_return_skipped
	uxtw	scno, w0			// syscall number (possibly new)
	mov	x1, sp				// pointer to regs
	cmp	scno, sc_nr			// check upper syscall limit
	b.hs	__ni_sys_trace
	ldp	x0, x1, [sp]			// restore the syscall args
	ldp	x2, x3, [sp, #S_X2]
	ldp	x4, x5, [sp, #S_X4]
	ldp	x6, x7, [sp, #S_X6]
	ldr	x16, [stbl, scno, lsl #3]	// address in the syscall table
	blr	x16				// call sys_* routine

__sys_trace_return:
	str	x0, [sp, #S_X0]			// save returned x0
__sys_trace_return_skipped:
	mov	x0, sp
	bl	syscall_trace_exit
	b	ret_to_user

__ni_sys_trace:
	mov	x0, sp
	bl	do_ni_syscall
	b	__sys_trace_return

	.popsection				// .entry.text

#ifdef CONFIG_UNMAP_KERNEL_AT_EL0
/*
 * Exception vectors trampoline.
 */
	.pushsection ".entry.tramp.text", "ax"

	.macro tramp_map_kernel, tmp
	mrs	\tmp, ttbr1_el1
	sub	\tmp, \tmp, #(SWAPPER_DIR_SIZE + RESERVED_TTBR0_SIZE)
	bic	\tmp, \tmp, #USER_ASID_FLAG
	msr	ttbr1_el1, \tmp
#ifdef CONFIG_ARCH_MSM8996
	/* ASID already in \tmp[63:48] */
	movk	\tmp, #:abs_g2_nc:(TRAMP_VALIAS >> 12)
	movk	\tmp, #:abs_g1_nc:(TRAMP_VALIAS >> 12)
	/* 2MB boundary containing the vectors, so we nobble the walk cache */
	movk	\tmp, #:abs_g0_nc:((TRAMP_VALIAS & ~(SZ_2M - 1)) >> 12)
	isb
	tlbi	vae1, \tmp
	dsb	nsh
#endif /* CONFIG_ARCH_MSM8996 */
	.endm

	.macro tramp_unmap_kernel, tmp
	mrs	\tmp, ttbr1_el1
	add	\tmp, \tmp, #(SWAPPER_DIR_SIZE + RESERVED_TTBR0_SIZE)
	orr	\tmp, \tmp, #USER_ASID_FLAG
	msr	ttbr1_el1, \tmp
	/*
	 * We avoid running the post_ttbr_update_workaround here because the
	 * user and kernel ASIDs don't have conflicting mappings, so any
	 * "blessing" as described in:
	 *
	 *   http://lkml.kernel.org/r/56BB848A.6060603@caviumnetworks.com
	 *
	 * will not hurt correctness. Whilst this may partially defeat the
	 * point of using split ASIDs in the first place, it avoids
	 * the hit of invalidating the entire I-cache on every return to
	 * userspace.
	 */
	.endm

	.macro tramp_ventry, regsize = 64
	.align	7
1:
	.if	\regsize == 64
	msr	tpidrro_el0, x30	// Restored in kernel_ventry
	.endif
	bl	2f
	b	.
2:
	tramp_map_kernel	x30
#ifdef CONFIG_RANDOMIZE_BASE
	adr	x30, tramp_vectors + PAGE_SIZE
#ifndef CONFIG_ARCH_MSM8996
	isb
#endif
	ldr	x30, [x30]
#else
	ldr	x30, =vectors
#endif
	prfm	plil1strm, [x30, #(1b - tramp_vectors)]
	msr	vbar_el1, x30
	add	x30, x30, #(1b - tramp_vectors)
	isb
	ret
	.endm

	.macro tramp_exit, regsize = 64
	adr	x30, tramp_vectors
	msr	vbar_el1, x30
	tramp_unmap_kernel	x30
	.if	\regsize == 64
	mrs	x30, far_el1
	.endif
	eret
	.endm

	.align	11
ENTRY(tramp_vectors)
	.space	0x400

	tramp_ventry
	tramp_ventry
	tramp_ventry
	tramp_ventry

	tramp_ventry	32
	tramp_ventry	32
	tramp_ventry	32
	tramp_ventry	32
END(tramp_vectors)

ENTRY(tramp_exit_native)
	tramp_exit
END(tramp_exit_native)

ENTRY(tramp_exit_compat)
	tramp_exit	32
END(tramp_exit_compat)

	.ltorg
	.popsection				// .entry.tramp.text
#ifdef CONFIG_RANDOMIZE_BASE
	.pushsection ".rodata", "a"
	.align PAGE_SHIFT
	.globl	__entry_tramp_data_start
__entry_tramp_data_start:
	.quad	vectors
	.popsection				// .rodata
#endif /* CONFIG_RANDOMIZE_BASE */
#endif /* CONFIG_UNMAP_KERNEL_AT_EL0 */

/*
 * Special system call wrappers.
 */
ENTRY(sys_rt_sigreturn_wrapper)
	mov	x0, sp
	b	sys_rt_sigreturn
ENDPROC(sys_rt_sigreturn_wrapper)<|MERGE_RESOLUTION|>--- conflicted
+++ resolved
@@ -361,23 +361,6 @@
 	kernel_ventry	1, fiq_invalid			// FIQ EL1t
 	kernel_ventry	1, error_invalid		// Error EL1t
 
-<<<<<<< HEAD
-	ventry	el1_sync			// Synchronous EL1h
-	ventry	el1_irq				// IRQ EL1h
-	ventry	el1_fiq_invalid			// FIQ EL1h
-	ventry	el1_serr			// Error EL1h
-
-	ventry	el0_sync			// Synchronous 64-bit EL0
-	ventry	el0_irq				// IRQ 64-bit EL0
-	ventry	el0_fiq_invalid			// FIQ 64-bit EL0
-	ventry	el0_serr			// Error 64-bit EL0
-
-#ifdef CONFIG_COMPAT
-	ventry	el0_sync_compat			// Synchronous 32-bit EL0
-	ventry	el0_irq_compat			// IRQ 32-bit EL0
-	ventry	el0_fiq_invalid_compat		// FIQ 32-bit EL0
-	ventry	el0_serr			// Error 32-bit EL0
-=======
 	kernel_ventry	1, sync				// Synchronous EL1h
 	kernel_ventry	1, irq				// IRQ EL1h
 	kernel_ventry	1, fiq_invalid			// FIQ EL1h
@@ -393,7 +376,6 @@
 	kernel_ventry	0, irq_compat, 32		// IRQ 32-bit EL0
 	kernel_ventry	0, fiq_invalid_compat, 32	// FIQ 32-bit EL0
 	kernel_ventry	0, error_invalid_compat, 32	// Error 32-bit EL0
->>>>>>> a9fd3188
 #else
 	kernel_ventry	0, sync_invalid, 32		// Synchronous 32-bit EL0
 	kernel_ventry	0, irq_invalid, 32		// IRQ 32-bit EL0
