--- conflicted
+++ resolved
@@ -58,13 +58,9 @@
 extern void at91_irq_resume(void);
 
 /* reset */
-<<<<<<< HEAD
-extern void at91sam9_alt_restart(char, const char *);
-=======
 extern void at91_ioremap_rstc(u32 base_addr);
 extern void at91sam9_alt_restart(char, const char *);
 extern void at91sam9g45_restart(char, const char *);
->>>>>>> e2920638
 
 /* shutdown */
 extern void at91_ioremap_shdwc(u32 base_addr);
